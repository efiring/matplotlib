--- conflicted
+++ resolved
@@ -140,7 +140,6 @@
 
 <h1>Toolkits</h1>
 
-<<<<<<< HEAD
 <p>Matplotlib ships with several add-on <a href="{{ pathto('mpl_toolkits/index') }}">toolkits</a>,
     Including 3d plotting with <a href="{{ pathto('mpl_toolkits/mplot3d/index') }}">mplot3d</a>,
     axes helpers in <a href="{{ pathto('mpl_toolkits/axes_grid1/index') }}">axes_grid1</a> and
@@ -151,14 +150,6 @@
 
 <p>A large number of <a href="{{ pathto('thirdpartypackages/index') }}">third party packages</a>
     extend and build on Matplotlib functionality, including several higher-level plotting interfaces
-=======
-<p>There are several Matplotlib add-on <a href="{{ pathto('mpl_toolkits/index') }}">toolkits</a>,
-including a choice of two projection and mapping toolkits <a href="http://matplotlib.org/basemap">basemap</a> and
-<a href="http://scitools.org.uk/cartopy/docs/latest">cartopy</a>,
-3d plotting with <a href="{{ pathto('mpl_toolkits/mplot3d/index') }}">mplot3d</a>,
-axes and axis helpers in <a href="{{ pathto('mpl_toolkits/axes_grid/index') }}">axes_grid</a>,
-several higher-level plotting interfaces
->>>>>>> 592e5096
     <a href="https://seaborn.github.io/">seaborn</a>,
     <a href="http://holoviews.org">holoviews</a>,
     <a href="http://ggplot.yhathq.com">ggplot</a>, and
