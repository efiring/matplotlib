--- conflicted
+++ resolved
@@ -185,11 +185,7 @@
 </div>
 {%- endif %}
 <div id="plotting-contest" style="padding: 6px; background-color: teal; color: white;">
-<<<<<<< HEAD
-<p style="margin: 0;">The 2019 SciPy John Hunter Excellence in Plotting Contest is accepting submissions! 
-=======
 <p style="margin: 0;">The 2019 SciPy John Hunter Excellence in Plotting Contest is accepting submissions!
->>>>>>> 543becb1
   <br />
   <a href="https://docs.google.com/forms/d/e/1FAIpQLSe-_AnKvYSzeQWfNDRoXgW0vl7_8q6jj3QbLIac8eUcb9lSAA/viewform?usp=sf_link" style="font-weight: bold;">Apply by June 8th</a></p>
 </div>
