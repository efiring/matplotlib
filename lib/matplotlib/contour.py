"""
These are  classes to support contour plotting and
labelling for the axes class
"""
from __future__ import division, print_function
import warnings
import matplotlib as mpl
import numpy as np
from numpy import ma
import matplotlib._cntr as _cntr
import matplotlib.path as mpath
import matplotlib.ticker as ticker
import matplotlib.cm as cm
import matplotlib.colors as colors
import matplotlib.collections as mcoll
import matplotlib.font_manager as font_manager
import matplotlib.text as text
import matplotlib.cbook as cbook
import matplotlib.mlab as mlab
import matplotlib.mathtext as mathtext
import matplotlib.patches as mpatches
import matplotlib.texmanager as texmanager
import matplotlib.transforms as mtrans

# Import needed for adding manual selection capability to clabel
from matplotlib.blocking_input import BlockingContourLabeler

# We can't use a single line collection for contour because a line
# collection can have only a single line style, and we want to be able to have
# dashed negative contours, for example, and solid positive contours.
# We could use a single polygon collection for filled contours, but it
# seems better to keep line and filled contours similar, with one collection
# per level.


class ClabelText(text.Text):
    """
    Unlike the ordinary text, the get_rotation returns an updated
    angle in the pixel coordinate assuming that the input rotation is
    an angle in data coordinate (or whatever transform set).
    """
    def get_rotation(self):
        angle = text.Text.get_rotation(self)
        trans = self.get_transform()
        x, y = self.get_position()
        new_angles = trans.transform_angles(np.array([angle]),
                                            np.array([[x, y]]))
        return new_angles[0]


class ContourLabeler:
    '''Mixin to provide labelling capability to ContourSet'''

    def clabel(self, *args, **kwargs):
        """
        Label a contour plot.

        Call signature::

          clabel(cs, **kwargs)

        Adds labels to line contours in *cs*, where *cs* is a
        :class:`~matplotlib.contour.ContourSet` object returned by
        contour.

        ::

          clabel(cs, v, **kwargs)

        only labels contours listed in *v*.

        Optional keyword arguments:

          *fontsize*:
            size in points or relative size eg 'smaller', 'x-large'

          *colors*:
            - if *None*, the color of each label matches the color of
              the corresponding contour

            - if one string color, e.g. *colors* = 'r' or *colors* =
              'red', all labels will be plotted in this color

            - if a tuple of matplotlib color args (string, float, rgb, etc),
              different labels will be plotted in different colors in the order
              specified

          *inline*:
            controls whether the underlying contour is removed or
            not. Default is *True*.

          *inline_spacing*:
            space in pixels to leave on each side of label when
            placing inline.  Defaults to 5.  This spacing will be
            exact for labels at locations where the contour is
            straight, less so for labels on curved contours.

          *fmt*:
            a format string for the label. Default is '%1.3f'
            Alternatively, this can be a dictionary matching contour
            levels with arbitrary strings to use for each contour level
            (i.e., fmt[level]=string), or it can be any callable, such
            as a :class:`~matplotlib.ticker.Formatter` instance, that
            returns a string when called with a numeric contour level.

          *manual*:
            if *True*, contour labels will be placed manually using
            mouse clicks.  Click the first button near a contour to
            add a label, click the second button (or potentially both
            mouse buttons at once) to finish adding labels.  The third
            button can be used to remove the last label added, but
            only if labels are not inline.  Alternatively, the keyboard
            can be used to select label locations (enter to end label
            placement, delete or backspace act like the third mouse button,
            and any other key will select a label location).

            *manual* can be an iterable object of x,y tuples. Contour labels
            will be created as if mouse is clicked at each x,y positions.

          *rightside_up*:
            if *True* (default), label rotations will always be plus
            or minus 90 degrees from level.

          *use_clabeltext*:
            if *True* (default is False), ClabelText class (instead of
            matplotlib.Text) is used to create labels. ClabelText
            recalculates rotation angles of texts during the drawing time,
            therefore this can be used if aspect of the axes changes.

        .. plot:: mpl_examples/pylab_examples/contour_demo.py
        """

        """
        NOTES on how this all works:

        clabel basically takes the input arguments and uses them to
        add a list of "label specific" attributes to the ContourSet
        object.  These attributes are all of the form label* and names
        should be fairly self explanatory.

        Once these attributes are set, clabel passes control to the
        labels method (case of automatic label placement) or
        BlockingContourLabeler (case of manual label placement).
        """

        fontsize = kwargs.get('fontsize', None)
        inline = kwargs.get('inline', 1)
        inline_spacing = kwargs.get('inline_spacing', 5)
        self.labelFmt = kwargs.get('fmt', '%1.3f')
        _colors = kwargs.get('colors', None)

        self._use_clabeltext = kwargs.get('use_clabeltext', False)

        # Detect if manual selection is desired and remove from argument list
        self.labelManual = kwargs.get('manual', False)

        self.rightside_up = kwargs.get('rightside_up', True)
        if len(args) == 0:
            levels = self.levels
            indices = range(len(self.cvalues))
        elif len(args) == 1:
            levlabs = list(args[0])
            indices, levels = [], []
            for i, lev in enumerate(self.levels):
                if lev in levlabs:
                    indices.append(i)
                    levels.append(lev)
            if len(levels) < len(levlabs):
                msg = "Specified levels " + str(levlabs)
                msg += "\n don't match available levels "
                msg += str(self.levels)
                raise ValueError(msg)
        else:
            raise TypeError("Illegal arguments to clabel, see help(clabel)")
        self.labelLevelList = levels
        self.labelIndiceList = indices

        self.labelFontProps = font_manager.FontProperties()
        if fontsize is None:
            font_size = int(self.labelFontProps.get_size_in_points())
        else:
            if type(fontsize) not in [int, float, str]:
                raise TypeError("Font size must be an integer number.")
                # Can't it be floating point, as indicated in line above?
            else:
                if type(fontsize) == str:
                    font_size = int(self.labelFontProps.get_size_in_points())
                else:
                    self.labelFontProps.set_size(fontsize)
                    font_size = fontsize
        self.labelFontSizeList = [font_size] * len(levels)

        if _colors is None:
            self.labelMappable = self
            self.labelCValueList = np.take(self.cvalues, self.labelIndiceList)
        else:
            cmap = colors.ListedColormap(_colors, N=len(self.labelLevelList))
            self.labelCValueList = range(len(self.labelLevelList))
            self.labelMappable = cm.ScalarMappable(cmap=cmap,
                                                   norm=colors.NoNorm())

        #self.labelTexts = []   # Initialized in ContourSet.__init__
        #self.labelCValues = [] # same
        self.labelXYs = []

        if cbook.iterable(self.labelManual):
            for x, y in self.labelManual:
                self.add_label_near(x, y, inline,
                                    inline_spacing)

        elif self.labelManual:
            print('Select label locations manually using first mouse button.')
            print('End manual selection with second mouse button.')
            if not inline:
                print('Remove last label by clicking third mouse button.')

            blocking_contour_labeler = BlockingContourLabeler(self)
            blocking_contour_labeler(inline, inline_spacing)
        else:
            self.labels(inline, inline_spacing)

        # Hold on to some old attribute names.  These are deprecated and will
        # be removed in the near future (sometime after 2008-08-01), but
        # keeping for now for backwards compatibility
        self.cl = self.labelTexts
        self.cl_xy = self.labelXYs
        self.cl_cvalues = self.labelCValues

        self.labelTextsList = cbook.silent_list('text.Text', self.labelTexts)
        return self.labelTextsList

    def print_label(self, linecontour, labelwidth):
        "Return *False* if contours are too short for a label."
        lcsize = len(linecontour)
        if lcsize > 10 * labelwidth:
            return True

        xmax = np.amax(linecontour[:, 0])
        xmin = np.amin(linecontour[:, 0])
        ymax = np.amax(linecontour[:, 1])
        ymin = np.amin(linecontour[:, 1])

        lw = labelwidth
        if (xmax - xmin) > 1.2 * lw or (ymax - ymin) > 1.2 * lw:
            return True
        else:
            return False

    def too_close(self, x, y, lw):
        "Return *True* if a label is already near this location."
        for loc in self.labelXYs:
            d = np.sqrt((x - loc[0]) ** 2 + (y - loc[1]) ** 2)
            if d < 1.2 * lw:
                return True
        return False

    def get_label_coords(self, distances, XX, YY, ysize, lw):
        """
        Return x, y, and the index of a label location.

        Labels are plotted at a location with the smallest
        deviation of the contour from a straight line
        unless there is another label nearby, in which case
        the next best place on the contour is picked up.
        If all such candidates are rejected, the beginning
        of the contour is chosen.
        """
        hysize = int(ysize / 2)
        adist = np.argsort(distances)

        for ind in adist:
            x, y = XX[ind][hysize], YY[ind][hysize]
            if self.too_close(x, y, lw):
                continue
            return x, y, ind

        ind = adist[0]
        x, y = XX[ind][hysize], YY[ind][hysize]
        return x, y, ind

    def get_label_width(self, lev, fmt, fsize):
        """
        Return the width of the label in points.
        """
        if not cbook.is_string_like(lev):
            lev = self.get_text(lev, fmt)

        lev, ismath = text.Text.is_math_text(lev)
        if ismath == 'TeX':
            if not hasattr(self, '_TeX_manager'):
                self._TeX_manager = texmanager.TexManager()
            lw, _, _ = self._TeX_manager.get_text_width_height_descent(lev,
                                                                       fsize)
        elif ismath:
            if not hasattr(self, '_mathtext_parser'):
                self._mathtext_parser = mathtext.MathTextParser('bitmap')
            img, _ = self._mathtext_parser.parse(lev, dpi=72,
                                                 prop=self.labelFontProps)
            lw = img.get_width()  # at dpi=72, the units are PostScript points
        else:
            # width is much less than "font size"
            lw = (len(lev)) * fsize * 0.6

        return lw

    def get_real_label_width(self, lev, fmt, fsize):
        """
        This computes actual onscreen label width.
        This uses some black magic to determine onscreen extent of non-drawn
        label.  This magic may not be very robust.

        This method is not being used, and may be modified or removed.
        """
        # Find middle of axes
        xx = np.mean(np.asarray(self.ax.axis()).reshape(2, 2), axis=1)

        # Temporarily create text object
        t = text.Text(xx[0], xx[1])
        self.set_label_props(t, self.get_text(lev, fmt), 'k')

        # Some black magic to get onscreen extent
        # NOTE: This will only work for already drawn figures, as the canvas
        # does not have a renderer otherwise.  This is the reason this function
        # can't be integrated into the rest of the code.
        bbox = t.get_window_extent(renderer=self.ax.figure.canvas.renderer)

        # difference in pixel extent of image
        lw = np.diff(bbox.corners()[0::2, 0])[0]

        return lw

    def set_label_props(self, label, text, color):
        "set the label properties - color, fontsize, text"
        label.set_text(text)
        label.set_color(color)
        label.set_fontproperties(self.labelFontProps)
        label.set_clip_box(self.ax.bbox)

    def get_text(self, lev, fmt):
        "get the text of the label"
        if cbook.is_string_like(lev):
            return lev
        else:
            if isinstance(fmt, dict):
                return fmt[lev]
            elif callable(fmt):
                return fmt(lev)
            else:
                return fmt % lev

    def locate_label(self, linecontour, labelwidth):
        """
        Find a good place to plot a label (relatively flat
        part of the contour).
        """

        nsize = len(linecontour)
        if labelwidth > 1:
            xsize = int(np.ceil(nsize / labelwidth))
        else:
            xsize = 1
        if xsize == 1:
            ysize = nsize
        else:
            ysize = int(labelwidth)

        XX = np.resize(linecontour[:, 0], (xsize, ysize))
        YY = np.resize(linecontour[:, 1], (xsize, ysize))
        #I might have fouled up the following:
        yfirst = YY[:, 0].reshape(xsize, 1)
        ylast = YY[:, -1].reshape(xsize, 1)
        xfirst = XX[:, 0].reshape(xsize, 1)
        xlast = XX[:, -1].reshape(xsize, 1)
        s = (yfirst - YY) * (xlast - xfirst) - (xfirst - XX) * (ylast - yfirst)
        L = np.sqrt((xlast - xfirst) ** 2 + (ylast - yfirst) ** 2).ravel()
        dist = np.add.reduce(([(abs(s)[i] / L[i]) for i in range(xsize)]), -1)
        x, y, ind = self.get_label_coords(dist, XX, YY, ysize, labelwidth)
        #print 'ind, x, y', ind, x, y

        # There must be a more efficient way...
        lc = [tuple(l) for l in linecontour]
        dind = lc.index((x, y))
        #print 'dind', dind
        #dind = list(linecontour).index((x,y))

        return x, y, dind

    def calc_label_rot_and_inline(self, slc, ind, lw, lc=None, spacing=5):
        """
        This function calculates the appropriate label rotation given
        the linecontour coordinates in screen units, the index of the
        label location and the label width.

        It will also break contour and calculate inlining if *lc* is
        not empty (lc defaults to the empty list if None).  *spacing*
        is the space around the label in pixels to leave empty.

        Do both of these tasks at once to avoid calling mlab.path_length
        multiple times, which is relatively costly.

        The method used here involves calculating the path length
        along the contour in pixel coordinates and then looking
        approximately label width / 2 away from central point to
        determine rotation and then to break contour if desired.
        """

        if lc is None:
            lc = []
        # Half the label width
        hlw = lw / 2.0

        # Check if closed and, if so, rotate contour so label is at edge
        closed = mlab.is_closed_polygon(slc)
        if closed:
            slc = np.r_[slc[ind:-1], slc[:ind + 1]]

            if len(lc):  # Rotate lc also if not empty
                lc = np.r_[lc[ind:-1], lc[:ind + 1]]

            ind = 0

        # Path length in pixel space
        pl = mlab.path_length(slc)
        pl = pl - pl[ind]

        # Use linear interpolation to get points around label
        xi = np.array([-hlw, hlw])
        if closed:  # Look at end also for closed contours
            dp = np.array([pl[-1], 0])
        else:
            dp = np.zeros_like(xi)

        ll = mlab.less_simple_linear_interpolation(pl, slc, dp + xi,
                                                   extrap=True)

        # get vector in pixel space coordinates from one point to other
        dd = np.diff(ll, axis=0).ravel()

        # Get angle of vector - must be calculated in pixel space for
        # text rotation to work correctly
        if np.all(dd == 0):  # Must deal with case of zero length label
            rotation = 0.0
        else:
            rotation = np.arctan2(dd[1], dd[0]) * 180.0 / np.pi

        if self.rightside_up:
            # Fix angle so text is never upside-down
            if rotation > 90:
                rotation = rotation - 180.0
            if rotation < -90:
                rotation = 180.0 + rotation

        # Break contour if desired
        nlc = []
        if len(lc):
            # Expand range by spacing
            xi = dp + xi + np.array([-spacing, spacing])

            # Get indices near points of interest
            I = mlab.less_simple_linear_interpolation(
                pl, np.arange(len(pl)), xi, extrap=False)

            # If those indices aren't beyond contour edge, find x,y
            if (not np.isnan(I[0])) and int(I[0]) != I[0]:
                xy1 = mlab.less_simple_linear_interpolation(
                    pl, lc, [xi[0]])

            if (not np.isnan(I[1])) and int(I[1]) != I[1]:
                xy2 = mlab.less_simple_linear_interpolation(
                    pl, lc, [xi[1]])

            # Make integer
            I = [np.floor(I[0]), np.ceil(I[1])]

            # Actually break contours
            if closed:
                # This will remove contour if shorter than label
                if np.all(~np.isnan(I)):
                    nlc.append(np.r_[xy2, lc[I[1]:I[0] + 1], xy1])
            else:
                # These will remove pieces of contour if they have length zero
                if not np.isnan(I[0]):
                    nlc.append(np.r_[lc[:I[0] + 1], xy1])
                if not np.isnan(I[1]):
                    nlc.append(np.r_[xy2, lc[I[1]:]])

            # The current implementation removes contours completely
            # covered by labels.  Uncomment line below to keep
            # original contour if this is the preferred behavior.
            #if not len(nlc): nlc = [ lc ]

        return rotation, nlc

    def _get_label_text(self, x, y, rotation):
        dx, dy = self.ax.transData.inverted().transform_point((x, y))
        t = text.Text(dx, dy, rotation=rotation,
                      horizontalalignment='center',
                      verticalalignment='center')
        return t

    def _get_label_clabeltext(self, x, y, rotation):
        # x, y, rotation is given in pixel coordinate. Convert them to
        # the data coordinate and create a label using ClabelText
        # class. This way, the roation of the clabel is along the
        # contour line always.
        transDataInv = self.ax.transData.inverted()
        dx, dy = transDataInv.transform_point((x, y))
        drotation = transDataInv.transform_angles(np.array([rotation]),
                                                  np.array([[x, y]]))
        t = ClabelText(dx, dy, rotation=drotation[0],
                       horizontalalignment='center',
                       verticalalignment='center')

        return t

    def _add_label(self, t, x, y, lev, cvalue):
        color = self.labelMappable.to_rgba(cvalue, alpha=self.alpha)

        _text = self.get_text(lev, self.labelFmt)
        self.set_label_props(t, _text, color)
        self.labelTexts.append(t)
        self.labelCValues.append(cvalue)
        self.labelXYs.append((x, y))

        # Add label to plot here - useful for manual mode label selection
        self.ax.add_artist(t)

    def add_label(self, x, y, rotation, lev, cvalue):
        """
        Add contour label using :class:`~matplotlib.text.Text` class.
        """

        t = self._get_label_text(x, y, rotation)
        self._add_label(t, x, y, lev, cvalue)

    def add_label_clabeltext(self, x, y, rotation, lev, cvalue):
        """
        Add contour label using :class:`ClabelText` class.
        """
        # x, y, rotation is given in pixel coordinate. Convert them to
        # the data coordinate and create a label using ClabelText
        # class. This way, the roation of the clabel is along the
        # contour line always.

        t = self._get_label_clabeltext(x, y, rotation)
        self._add_label(t, x, y, lev, cvalue)

    def add_label_near(self, x, y, inline=True, inline_spacing=5,
                       transform=None):
        """
        Add a label near the point (x, y) of the given transform.
        If transform is None, data transform is used. If transform is
        False, IdentityTransform is used.

        *inline*:
          controls whether the underlying contour is removed or
          not. Default is *True*.

        *inline_spacing*:
          space in pixels to leave on each side of label when
          placing inline.  Defaults to 5.  This spacing will be
          exact for labels at locations where the contour is
          straight, less so for labels on curved contours.
        """

        if transform is None:
            transform = self.ax.transData

        if transform:
            x, y = transform.transform_point((x, y))

        conmin, segmin, imin, xmin, ymin = self.find_nearest_contour(
            x, y, self.labelIndiceList)[:5]

        # Get index of nearest level in subset of levels used for labeling
        lmin = self.labelIndiceList.index(conmin)

        # Coordinates of contour
        paths = self.collections[conmin].get_paths()
        lc = paths[segmin].vertices

        # In pixel/screen space
        slc = self.ax.transData.transform(lc)

        # Get label width for rotating labels and breaking contours
        lw = self.get_label_width(self.labelLevelList[lmin],
                                  self.labelFmt, self.labelFontSizeList[lmin])

        # Figure out label rotation.
        if inline:
            lcarg = lc
        else:
            lcarg = None
        rotation, nlc = self.calc_label_rot_and_inline(
            slc, imin, lw, lcarg,
            inline_spacing)

        self.add_label(xmin, ymin, rotation, self.labelLevelList[lmin],
                       self.labelCValueList[lmin])

        if inline:
            # Remove old, not looping over paths so we can do this up front
            paths.pop(segmin)

            # Add paths if not empty or single point
            for n in nlc:
                if len(n) > 1:
                    paths.append(mpath.Path(n))

    def pop_label(self, index=-1):
        '''Defaults to removing last label, but any index can be supplied'''
        self.labelCValues.pop(index)
        t = self.labelTexts.pop(index)
        t.remove()

    def labels(self, inline, inline_spacing):

        if self._use_clabeltext:
            add_label = self.add_label_clabeltext
        else:
            add_label = self.add_label

        for icon, lev, fsize, cvalue in zip(
            self.labelIndiceList, self.labelLevelList, self.labelFontSizeList,
            self.labelCValueList):

            con = self.collections[icon]
            trans = con.get_transform()
            lw = self.get_label_width(lev, self.labelFmt, fsize)
            lw *= self.ax.figure.dpi / 72.0  # scale to screen coordinates
            additions = []
            paths = con.get_paths()
            for segNum, linepath in enumerate(paths):
                lc = linepath.vertices  # Line contour
                slc0 = trans.transform(lc)  # Line contour in screen coords

                # For closed polygons, add extra point to avoid division by
                # zero in print_label and locate_label.  Other than these
                # functions, this is not necessary and should probably be
                # eventually removed.
                if mlab.is_closed_polygon(lc):
                    slc = np.r_[slc0, slc0[1:2, :]]
                else:
                    slc = slc0

                # Check if long enough for a label
                if self.print_label(slc, lw):
                    x, y, ind = self.locate_label(slc, lw)

                    if inline:
                        lcarg = lc
                    else:
                        lcarg = None
                    rotation, new = self.calc_label_rot_and_inline(
                        slc0, ind, lw, lcarg,
                        inline_spacing)

                    # Actually add the label
                    add_label(x, y, rotation, lev, cvalue)

                    # If inline, add new contours
                    if inline:
                        for n in new:
                            # Add path if not empty or single point
                            if len(n) > 1:
                                additions.append(mpath.Path(n))
                else:  # If not adding label, keep old path
                    additions.append(linepath)

            # After looping over all segments on a contour, remove old
            # paths and add new ones if inlining
            if inline:
                del paths[:]
                paths.extend(additions)


class ContourSet(cm.ScalarMappable, ContourLabeler):
    """
    Store a set of contour lines or filled regions.

    User-callable method: clabel

    Useful attributes:
      ax:
        The axes object in which the contours are drawn

      collections:
        a silent_list of LineCollections or PolyCollections

      levels:
        contour levels

      layers:
        same as levels for line contours; half-way between
        levels for filled contours.  See :meth:`_process_colors`.
    """
    def __init__(self, ax, *args, **kwargs):
        """
        Draw contour lines or filled regions, depending on
        whether keyword arg 'filled' is *False* (default) or *True*.

        The first three arguments must be:

          *ax*: axes object.

          *levels*: [level0, level1, ..., leveln]
            A list of floating point numbers indicating the contour
            levels.

          *allsegs*: [level0segs, level1segs, ...]
            List of all the polygon segments for all the *levels*.
            For contour lines ``len(allsegs) == len(levels)``, and for
            filled contour regions ``len(allsegs) = len(levels)-1``.

            level0segs = [polygon0, polygon1, ...]

            polygon0 = array_like [[x0,y0], [x1,y1], ...]

          *allkinds*: *None* or [level0kinds, level1kinds, ...]
            Optional list of all the polygon vertex kinds (code types), as
            described and used in Path.   This is used to allow multiply-
            connected paths such as holes within filled polygons.
            If not *None*, len(allkinds) == len(allsegs).

            level0kinds = [polygon0kinds, ...]

            polygon0kinds = [vertexcode0, vertexcode1, ...]

            If *allkinds* is not *None*, usually all polygons for a particular
            contour level are grouped together so that

            level0segs = [polygon0] and level0kinds = [polygon0kinds].

        Keyword arguments are as described in
        :class:`~matplotlib.contour.QuadContourSet` object.

        **Examples:**

        .. plot:: mpl_examples/misc/contour_manual.py
        """
        self.ax = ax
        self.levels = kwargs.get('levels', None)
        self.filled = kwargs.get('filled', False)
        self.linewidths = kwargs.get('linewidths', None)
        self.linestyles = kwargs.get('linestyles', None)

        self.hatches = kwargs.get('hatches', [None])

        self.alpha = kwargs.get('alpha', None)
        self.origin = kwargs.get('origin', None)
        self.extent = kwargs.get('extent', None)
        cmap = kwargs.get('cmap', None)
        self.colors = kwargs.get('colors', None)
        norm = kwargs.get('norm', None)
        vmin = kwargs.get('vmin', None)
        vmax = kwargs.get('vmax', None)
        self.extend = kwargs.get('extend', 'neither')
        self.antialiased = kwargs.get('antialiased', None)
        if self.antialiased is None and self.filled:
            self.antialiased = False  # eliminate artifacts; we are not
                                      # stroking the boundaries.
            # The default for line contours will be taken from
            # the LineCollection default, which uses the
            # rcParams['lines.antialiased']

        self.nchunk = kwargs.get('nchunk', 0)
        self.locator = kwargs.get('locator', None)
        if (isinstance(norm, colors.LogNorm)
                or isinstance(self.locator, ticker.LogLocator)):
            self.logscale = True
            if norm is None:
                norm = colors.LogNorm()
            if self.extend is not 'neither':
                raise ValueError('extend kwarg does not work yet with log '
                                 ' scale')
        else:
            self.logscale = False

        if self.origin is not None:
            assert(self.origin in ['lower', 'upper', 'image'])
        if self.extent is not None:
            assert(len(self.extent) == 4)
        if self.colors is not None and cmap is not None:
            raise ValueError('Either colors or cmap must be None')
        if self.origin == 'image':
            self.origin = mpl.rcParams['image.origin']

        self._transform = kwargs.get('transform', None)

        self._process_args(*args, **kwargs)
        self._process_levels()

        if self.colors is not None:
            ncolors = len(self.levels)
            if self.filled:
                ncolors -= 1
            cmap = colors.ListedColormap(self.colors, N=ncolors)
        if self.filled:
            self.collections = cbook.silent_list('mcoll.PathCollection')
        else:
            self.collections = cbook.silent_list('mcoll.LineCollection')
        # label lists must be initialized here
        self.labelTexts = []
        self.labelCValues = []

        kw = {'cmap': cmap}
        if norm is not None:
            kw['norm'] = norm
        # sets self.cmap, norm if needed;
        cm.ScalarMappable.__init__(self, **kw)
        if vmin is not None:
            self.norm.vmin = vmin
        if vmax is not None:
            self.norm.vmax = vmax
        self._process_colors()

        self.allsegs, self.allkinds = self._get_allsegs_and_allkinds()

        if self.filled:
            if self.linewidths is not None:
                warnings.warn('linewidths is ignored by contourf')

            # Lower and upper contour levels.
            lowers, uppers = self._get_lowers_and_uppers()

            # Ensure allkinds can be zipped below.
            if self.allkinds is None:
                self.allkinds = [None] * len(self.allsegs)

            for level, level_upper, segs, kinds in \
                    zip(lowers, uppers, self.allsegs, self.allkinds):
                paths = self._make_paths(segs, kinds)
                # Default zorder taken from Collection
                zorder = kwargs.get('zorder', 1)
                col = mcoll.PathCollection(paths,
                                     antialiaseds=(self.antialiased,),
                                     edgecolors='none',
                                     alpha=self.alpha,
                                     transform=self.get_transform(),
                                     zorder=zorder)
                self.ax.add_collection(col)
                self.collections.append(col)
        else:
            tlinewidths = self._process_linewidths()
            self.tlinewidths = tlinewidths
            tlinestyles = self._process_linestyles()
            aa = self.antialiased
            if aa is not None:
                aa = (self.antialiased,)
            for level, width, lstyle, segs in \
                    zip(self.levels, tlinewidths, tlinestyles, self.allsegs):
                # Default zorder taken from LineCollection
                zorder = kwargs.get('zorder', 2)
                col = mcoll.LineCollection(segs,
                                     antialiaseds=aa,
                                     linewidths=width,
<<<<<<< HEAD
                                     linestyle=lstyle,
=======
                                     linestyle=[lstyle],
>>>>>>> b3f676c3
                                     alpha=self.alpha,
                                     transform=self.get_transform(),
                                     zorder=zorder)
                col.set_label('_nolegend_')
                self.ax.add_collection(col, False)
                self.collections.append(col)
        self.changed()  # set the colors

    def get_transform(self):
        """
        Return the :class:`~matplotlib.transforms.Transform`
        instance used by this ContourSet.
        """
        if self._transform is None:
            self._transform = self.ax.transData
        elif (not isinstance(self._transform, mtrans.Transform)
              and hasattr(self._transform, '_as_mpl_transform')):
            self._transform = self._transform._as_mpl_transform(self.ax)
        return self._transform

    def __getstate__(self):
        state = self.__dict__.copy()
        # the C object Cntr cannot currently be pickled. This isn't a big issue
        # as it is not actually used once the contour has been calculated
        state['Cntr'] = None
        return state

    def legend_elements(self, variable_name='x', str_format=str):
        """
        Return a list of artist and labels suitable for passing through
        to :func:`plt.legend` which represent this ContourSet.

        Args:

            *variable_name*: the string used inside the inequality used
              on the labels

            *str_format*: function used to format the numbers in the labels
        """
        artists = []
        labels = []

        if self.filled:
            lowers, uppers = self._get_lowers_and_uppers()
            n_levels = len(self.collections)

            for i, (collection, lower, upper) in enumerate(
                                                    zip(self.collections,
                                                        lowers, uppers)):
                    patch = mpatches.Rectangle(
                                    (0, 0), 1, 1,
                                    facecolor=collection.get_facecolor()[0],
                                    hatch=collection.get_hatch(),
                                    alpha=collection.get_alpha(),
                                    )
                    artists.append(patch)

                    lower = str_format(lower)
                    upper = str_format(upper)

                    if i == 0 and self.extend in ('min', 'both'):
                        labels.append(r'$%s \leq %s$' % (variable_name,
                                                         lower))
                    elif i == n_levels - 1 and self.extend in ('max', 'both'):
                        labels.append(r'$%s > %s$' % (variable_name,
                                                      upper))
                    else:
                        labels.append(r'$%s < %s \leq %s$' % (lower,
                                                              variable_name,
                                                              upper))
        else:
            for collection, level in zip(self.collections, self.levels):

                patch = mcoll.LineCollection(None)
                patch.update_from(collection)

                artists.append(patch)
                # format the level for insertion into the labels
                level = str_format(level)
                labels.append(r'$%s = %s$' % (variable_name, level))

        return artists, labels

    def _process_args(self, *args, **kwargs):
        """
        Process *args* and *kwargs*; override in derived classes.

        Must set self.levels, self.zmin and self.zmax, and update axes
        limits.
        """
        self.levels = args[0]
        self.allsegs = args[1]
        self.allkinds = len(args) > 2 and args[2] or None
        self.zmax = np.amax(self.levels)
        self.zmin = np.amin(self.levels)
        self._auto = False

        # Check lengths of levels and allsegs.
        if self.filled:
            if len(self.allsegs) != len(self.levels) - 1:
                raise ValueError('must be one less number of segments as '
                                 'levels')
        else:
            if len(self.allsegs) != len(self.levels):
                raise ValueError('must be same number of segments as levels')

        # Check length of allkinds.
        if (self.allkinds is not None and
            len(self.allkinds) != len(self.allsegs)):
            raise ValueError('allkinds has different length to allsegs')

        # Determine x,y bounds and update axes data limits.
        havelimits = False
        for segs in self.allsegs:
            for seg in segs:
                seg = np.asarray(seg)
                if havelimits:
                    min = np.minimum(min, seg.min(axis=0))
                    max = np.maximum(max, seg.max(axis=0))
                else:
                    min = seg.min(axis=0)
                    max = seg.max(axis=0)
                    havelimits = True

        if havelimits:
            self.ax.update_datalim([min, max])
            self.ax.autoscale_view(tight=True)

    def _get_allsegs_and_allkinds(self):
        """
        Override in derived classes to create and return allsegs and allkinds.
        allkinds can be None.
        """
        return self.allsegs, self.allkinds

    def _get_lowers_and_uppers(self):
        """
        Return (lowers,uppers) for filled contours.
        """
        lowers = self._levels[:-1]
        if self.zmin == lowers[0]:
            # Include minimum values in lowest interval
            lowers = lowers.copy()  # so we don't change self._levels
            if self.logscale:
                lowers[0] = 0.99 * self.zmin
            else:
                lowers[0] -= 1
        uppers = self._levels[1:]
        return (lowers, uppers)

    def _make_paths(self, segs, kinds):
        if kinds is not None:
            return [mpath.Path(seg, codes=kind)
                    for seg, kind in zip(segs, kinds)]
        else:
            return [mpath.Path(seg) for seg in segs]

    def changed(self):
        tcolors = [(tuple(rgba),)
                   for rgba in self.to_rgba(self.cvalues, alpha=self.alpha)]
        self.tcolors = tcolors
        hatches = self.hatches * len(tcolors)
        for color, hatch, collection in zip(tcolors, hatches,
                                            self.collections):
            if self.filled:
                collection.set_facecolor(color)
                # update the collection's hatch (may be None)
                collection.set_hatch(hatch)
            else:
                collection.set_color(color)
        for label, cv in zip(self.labelTexts, self.labelCValues):
            label.set_alpha(self.alpha)
            label.set_color(self.labelMappable.to_rgba(cv))
        # add label colors
        cm.ScalarMappable.changed(self)

    def _autolev(self, z, N):
        '''
        Select contour levels to span the data.

        We need two more levels for filled contours than for
        line contours, because for the latter we need to specify
        the lower and upper boundary of each range. For example,
        a single contour boundary, say at z = 0, requires only
        one contour line, but two filled regions, and therefore
        three levels to provide boundaries for both regions.
        '''
        if self.locator is None:
            if self.logscale:
                self.locator = ticker.LogLocator()
            else:
                self.locator = ticker.MaxNLocator(N + 1)
        zmax = self.zmax
        zmin = self.zmin
        lev = self.locator.tick_values(zmin, zmax)
        self._auto = True
        if self.filled:
            return lev
        # For line contours, drop levels outside the data range.
        return lev[(lev > zmin) & (lev < zmax)]

    def _contour_level_args(self, z, args):
        """
        Determine the contour levels and store in self.levels.
        """
        if self.filled:
            fn = 'contourf'
        else:
            fn = 'contour'
        self._auto = False
        if self.levels is None:
            if len(args) == 0:
                lev = self._autolev(z, 7)
            else:
                level_arg = args[0]
                try:
                    if type(level_arg) == int:
                        lev = self._autolev(z, level_arg)
                    else:
                        lev = np.asarray(level_arg).astype(np.float64)
                except:
                    raise TypeError(
                        "Last %s arg must give levels; see help(%s)" %
                        (fn, fn))
            self.levels = lev
        if self.filled and len(self.levels) < 2:
            raise ValueError("Filled contours require at least 2 levels.")

    def _process_levels(self):
        """
        Assign values to :attr:`layers` based on :attr:`levels`,
        adding extended layers as needed if contours are filled.

        For line contours, layers simply coincide with levels;
        a line is a thin layer.  No extended levels are needed
        with line contours.
        """
        # The following attributes are no longer needed, and
        # should be deprecated and removed to reduce confusion.
        self.vmin = np.amin(self.levels)
        self.vmax = np.amax(self.levels)

        # Make a private _levels to include extended regions; we
        # want to leave the original levels attribute unchanged.
        # (Colorbar needs this even for line contours.)
        self._levels = list(self.levels)

        if not self.filled:
            self.layers = self.levels
            return

        if self.extend in ('both', 'min'):
            self._levels.insert(0, min(self.levels[0], self.zmin) - 1)
        if self.extend in ('both', 'max'):
            self._levels.append(max(self.levels[-1], self.zmax) + 1)
        self._levels = np.asarray(self._levels)

        # layer values are mid-way between levels
        self.layers = 0.5 * (self._levels[:-1] + self._levels[1:])
        # ...except that extended layers must be outside the
        # normed range:
        if self.extend in ('both', 'min'):
            self.layers[0] = -np.inf
        if self.extend in ('both', 'max'):
            self.layers[-1] = np.inf

    def _process_colors(self):
        """
        Color argument processing for contouring.

        Note that we base the color mapping on the contour levels
        and layers, not on the actual range of the Z values.  This
        means we don't have to worry about bad values in Z, and we
        always have the full dynamic range available for the selected
        levels.

        The color is based on the midpoint of the layer, except for
        extended end layers.  By default, the norm vmin and vmax
        are the extreme values of the non-extended levels.  Hence,
        the layer color extremes are not the extreme values of
        the colormap itself, but approach those values as the number
        of levels increases.  An advantage of this scheme is that
        line contours, when added to filled contours, take on
        colors that are consistent with those of the filled regions;
        for example, a contour line on the boundary between two
        regions will have a color intermediate between those
        of the regions.

        """
        self.monochrome = self.cmap.monochrome
        if self.colors is not None:
            # Generate integers for direct indexing.
            i0, i1 = 0, len(self.levels)
            if self.filled:
                i1 -= 1
            # Out of range indices for over and under:
            if self.extend in ('both', 'min'):
                i0 = -1
            if self.extend in ('both', 'max'):
                i1 += 1
            self.cvalues = list(range(i0, i1))
            self.set_norm(colors.NoNorm())
        else:
            self.cvalues = self.layers
        self.set_array(self.levels)
        self.autoscale_None()
        if self.extend in ('both', 'max', 'min'):
            self.norm.clip = False

        # self.tcolors are set by the "changed" method

    def _process_linewidths(self):
        linewidths = self.linewidths
        Nlev = len(self.levels)
        if linewidths is None:
            tlinewidths = [(mpl.rcParams['lines.linewidth'],)] * Nlev
        else:
            if not cbook.iterable(linewidths):
                linewidths = [linewidths] * Nlev
            else:
                linewidths = list(linewidths)
                if len(linewidths) < Nlev:
                    nreps = int(np.ceil(Nlev / len(linewidths)))
                    linewidths = linewidths * nreps
                if len(linewidths) > Nlev:
                    linewidths = linewidths[:Nlev]
            tlinewidths = [(w,) for w in linewidths]
        return tlinewidths

    def _process_linestyles(self):
        linestyles = self.linestyles
        Nlev = len(self.levels)
        if linestyles is None:
            tlinestyles = ['solid'] * Nlev
            if self.monochrome:
                neg_ls = mpl.rcParams['contour.negative_linestyle']
                eps = - (self.zmax - self.zmin) * 1e-15
                for i, lev in enumerate(self.levels):
                    if lev < eps:
                        tlinestyles[i] = neg_ls
        else:
            if cbook.is_string_like(linestyles):
                tlinestyles = [linestyles] * Nlev
            elif cbook.iterable(linestyles):
                tlinestyles = list(linestyles)
                if len(tlinestyles) < Nlev:
                    nreps = int(np.ceil(Nlev / len(linestyles)))
                    tlinestyles = tlinestyles * nreps
                if len(tlinestyles) > Nlev:
                    tlinestyles = tlinestyles[:Nlev]
            else:
                raise ValueError("Unrecognized type for linestyles kwarg")
        return tlinestyles

    def get_alpha(self):
        '''returns alpha to be applied to all ContourSet artists'''
        return self.alpha

    def set_alpha(self, alpha):
        '''sets alpha for all ContourSet artists'''
        self.alpha = alpha
        self.changed()

    def find_nearest_contour(self, x, y, indices=None, pixel=True):
        """
        Finds contour that is closest to a point.  Defaults to
        measuring distance in pixels (screen space - useful for manual
        contour labeling), but this can be controlled via a keyword
        argument.

        Returns a tuple containing the contour, segment, index of
        segment, x & y of segment point and distance to minimum point.

        Call signature::

          conmin,segmin,imin,xmin,ymin,dmin = find_nearest_contour(
                     self, x, y, indices=None, pixel=True )

        Optional keyword arguments:

          *indices*:
            Indexes of contour levels to consider when looking for
            nearest point.  Defaults to using all levels.

          *pixel*:
            If *True*, measure distance in pixel space, if not, measure
            distance in axes space.  Defaults to *True*.

        """

        # This function uses a method that is probably quite
        # inefficient based on converting each contour segment to
        # pixel coordinates and then comparing the given point to
        # those coordinates for each contour.  This will probably be
        # quite slow for complex contours, but for normal use it works
        # sufficiently well that the time is not noticeable.
        # Nonetheless, improvements could probably be made.

        if indices is None:
            indices = range(len(self.levels))

        dmin = 1e10
        conmin = None
        segmin = None
        xmin = None
        ymin = None

        for icon in indices:
            con = self.collections[icon]
            trans = con.get_transform()
            paths = con.get_paths()
            for segNum, linepath in enumerate(paths):
                lc = linepath.vertices

                # transfer all data points to screen coordinates if desired
                if pixel:
                    lc = trans.transform(lc)

                ds = (lc[:, 0] - x) ** 2 + (lc[:, 1] - y) ** 2
                d = min(ds)
                if d < dmin:
                    dmin = d
                    conmin = icon
                    segmin = segNum
                    imin = mpl.mlab.find(ds == d)[0]
                    xmin = lc[imin, 0]
                    ymin = lc[imin, 1]

        return (conmin, segmin, imin, xmin, ymin, dmin)


class QuadContourSet(ContourSet):
    """
    Create and store a set of contour lines or filled regions.

    User-callable method: :meth:`clabel`

    Useful attributes:
      ax:
        The axes object in which the contours are drawn

      collections:
        A silent_list of LineCollections or PolyCollections

      levels:
        Contour levels

      layers:
        Same as levels for line contours; half-way between
        levels for filled contours.  See :meth:`_process_colors` method.
    """
    def __init__(self, ax, *args, **kwargs):
        """
        Calculate and draw contour lines or filled regions, depending
        on whether keyword arg 'filled' is False (default) or True.

        The first argument of the initializer must be an axes
        object.  The remaining arguments and keyword arguments
        are described in QuadContourSet.contour_doc.
        """
        ContourSet.__init__(self, ax, *args, **kwargs)

    def _process_args(self, *args, **kwargs):
        """
        Process args and kwargs.
        """
        if isinstance(args[0], QuadContourSet):
            C = args[0].Cntr
            if self.levels is None:
                self.levels = args[0].levels
            self.zmin = args[0].zmin
            self.zmax = args[0].zmax
        else:
            x, y, z = self._contour_args(args, kwargs)

            _mask = ma.getmask(z)
            if _mask is ma.nomask:
                _mask = None
            C = _cntr.Cntr(x, y, z.filled(), _mask)

            t = self.get_transform()

            # if the transform is not trans data, and some part of it
            # contains transData, transform the xs and ys to data coordinates
            if (t != self.ax.transData and
                        any(t.contains_branch_seperately(self.ax.transData))):
                trans_to_data = t - self.ax.transData
                pts = (np.vstack([x.flat, y.flat]).T)
                transformed_pts = trans_to_data.transform(pts)
                x = transformed_pts[..., 0]
                y = transformed_pts[..., 1]

            x0 = ma.minimum(x)
            x1 = ma.maximum(x)
            y0 = ma.minimum(y)
            y1 = ma.maximum(y)
            self.ax.update_datalim([(x0, y0), (x1, y1)])
            self.ax.autoscale_view(tight=True)

        self.Cntr = C

    def _get_allsegs_and_allkinds(self):
        """
        Create and return allsegs and allkinds by calling underlying C code.
        """
        allsegs = []
        if self.filled:
            lowers, uppers = self._get_lowers_and_uppers()
            allkinds = []
            for level, level_upper in zip(lowers, uppers):
                nlist = self.Cntr.trace(level, level_upper,
                                        nchunk=self.nchunk)
                nseg = len(nlist) // 2
                segs = nlist[:nseg]
                kinds = nlist[nseg:]
                allsegs.append(segs)
                allkinds.append(kinds)
        else:
            allkinds = None
            for level in self.levels:
                nlist = self.Cntr.trace(level)
                nseg = len(nlist) // 2
                segs = nlist[:nseg]
                allsegs.append(segs)
        return allsegs, allkinds

    def _contour_args(self, args, kwargs):
        if self.filled:
            fn = 'contourf'
        else:
            fn = 'contour'
        Nargs = len(args)
        if Nargs <= 2:
            z = ma.asarray(args[0], dtype=np.float64)
            x, y = self._initialize_x_y(z)
            args = args[1:]
        elif Nargs <= 4:
            x, y, z = self._check_xyz(args[:3], kwargs)
            args = args[3:]
        else:
            raise TypeError("Too many arguments to %s; see help(%s)" %
                            (fn, fn))
        z = ma.masked_invalid(z, copy=False)
        self.zmax = ma.maximum(z)
        self.zmin = ma.minimum(z)
        if self.logscale and self.zmin <= 0:
            z = ma.masked_where(z <= 0, z)
            warnings.warn('Log scale: values of z <= 0 have been masked')
            self.zmin = z.min()
        self._contour_level_args(z, args)
        return (x, y, z)

    def _check_xyz(self, args, kwargs):
        '''
        For functions like contour, check that the dimensions
        of the input arrays match; if x and y are 1D, convert
        them to 2D using meshgrid.

        Possible change: I think we should make and use an ArgumentError
        Exception class (here and elsewhere).
        '''
        x, y = args[:2]
        self.ax._process_unit_info(xdata=x, ydata=y, kwargs=kwargs)
        x = self.ax.convert_xunits(x)
        y = self.ax.convert_yunits(y)

        x = np.asarray(x, dtype=np.float64)
        y = np.asarray(y, dtype=np.float64)
        z = ma.asarray(args[2], dtype=np.float64)

        if z.ndim != 2:
            raise TypeError("Input z must be a 2D array.")
        else:
            Ny, Nx = z.shape

        if x.ndim != y.ndim:
            raise TypeError("Number of dimensions of x and y should match.")

        if x.ndim == 1:

            nx, = x.shape
            ny, = y.shape

            if nx != Nx:
                raise TypeError("Length of x must be number of columns in z.")

            if ny != Ny:
                raise TypeError("Length of y must be number of rows in z.")

            x, y = np.meshgrid(x, y)

        elif x.ndim == 2:

            if x.shape != z.shape:
                raise TypeError("Shape of x does not match that of z: found "
                            "{0} instead of {1}.".format(x.shape, z.shape))

            if y.shape != z.shape:
                raise TypeError("Shape of y does not match that of z: found "
                            "{0} instead of {1}.".format(y.shape, z.shape))

        else:

            raise TypeError("Inputs x and y must be 1D or 2D.")

        return x, y, z

    def _initialize_x_y(self, z):
        '''
        Return X, Y arrays such that contour(Z) will match imshow(Z)
        if origin is not None.
        The center of pixel Z[i,j] depends on origin:
        if origin is None, x = j, y = i;
        if origin is 'lower', x = j + 0.5, y = i + 0.5;
        if origin is 'upper', x = j + 0.5, y = Nrows - i - 0.5
        If extent is not None, x and y will be scaled to match,
        as in imshow.
        If origin is None and extent is not None, then extent
        will give the minimum and maximum values of x and y.
        '''
        if z.ndim != 2:
            raise TypeError("Input must be a 2D array.")
        else:
            Ny, Nx = z.shape
        if self.origin is None:  # Not for image-matching.
            if self.extent is None:
                return np.meshgrid(np.arange(Nx), np.arange(Ny))
            else:
                x0, x1, y0, y1 = self.extent
                x = np.linspace(x0, x1, Nx)
                y = np.linspace(y0, y1, Ny)
                return np.meshgrid(x, y)
        # Match image behavior:
        if self.extent is None:
            x0, x1, y0, y1 = (0, Nx, 0, Ny)
        else:
            x0, x1, y0, y1 = self.extent
        dx = float(x1 - x0) / Nx
        dy = float(y1 - y0) / Ny
        x = x0 + (np.arange(Nx) + 0.5) * dx
        y = y0 + (np.arange(Ny) + 0.5) * dy
        if self.origin == 'upper':
            y = y[::-1]
        return np.meshgrid(x, y)

    contour_doc = """
        Plot contours.

        :func:`~matplotlib.pyplot.contour` and
        :func:`~matplotlib.pyplot.contourf` draw contour lines and
        filled contours, respectively.  Except as noted, function
        signatures and return values are the same for both versions.

        :func:`~matplotlib.pyplot.contourf` differs from the MATLAB
        version in that it does not draw the polygon edges.
        To draw edges, add line contours with
        calls to :func:`~matplotlib.pyplot.contour`.


        Call signatures::

          contour(Z)

        make a contour plot of an array *Z*. The level values are chosen
        automatically.

        ::

          contour(X,Y,Z)

        *X*, *Y* specify the (x, y) coordinates of the surface

        ::

          contour(Z,N)
          contour(X,Y,Z,N)

        contour *N* automatically-chosen levels.

        ::

          contour(Z,V)
          contour(X,Y,Z,V)

        draw contour lines at the values specified in sequence *V*

        ::

          contourf(..., V)

        fill the ``len(V)-1`` regions between the values in *V*

        ::

          contour(Z, **kwargs)

        Use keyword args to control colors, linewidth, origin, cmap ... see
        below for more details.

        *X* and *Y* must both be 2-D with the same shape as *Z*, or they
        must both be 1-D such that ``len(X)`` is the number of columns in
        *Z* and ``len(Y)`` is the number of rows in *Z*.

        ``C = contour(...)`` returns a
        :class:`~matplotlib.contour.QuadContourSet` object.

        Optional keyword arguments:

          *colors*: [ *None* | string | (mpl_colors) ]
            If *None*, the colormap specified by cmap will be used.

            If a string, like 'r' or 'red', all levels will be plotted in this
            color.

            If a tuple of matplotlib color args (string, float, rgb, etc),
            different levels will be plotted in different colors in the order
            specified.

          *alpha*: float
            The alpha blending value

          *cmap*: [ *None* | Colormap ]
            A cm :class:`~matplotlib.colors.Colormap` instance or
            *None*. If *cmap* is *None* and *colors* is *None*, a
            default Colormap is used.

          *norm*: [ *None* | Normalize ]
            A :class:`matplotlib.colors.Normalize` instance for
            scaling data values to colors. If *norm* is *None* and
            *colors* is *None*, the default linear scaling is used.

          *vmin*, *vmax*: [ *None* | scalar ]
            If not *None*, either or both of these values will be
            supplied to the :class:`matplotlib.colors.Normalize`
            instance, overriding the default color scaling based on
            *levels*.

          *levels*: [level0, level1, ..., leveln]
            A list of floating point numbers indicating the level
            curves to draw; eg to draw just the zero contour pass
            ``levels=[0]``

          *origin*: [ *None* | 'upper' | 'lower' | 'image' ]
            If *None*, the first value of *Z* will correspond to the
            lower left corner, location (0,0). If 'image', the rc
            value for ``image.origin`` will be used.

            This keyword is not active if *X* and *Y* are specified in
            the call to contour.

          *extent*: [ *None* | (x0,x1,y0,y1) ]

            If *origin* is not *None*, then *extent* is interpreted as
            in :func:`matplotlib.pyplot.imshow`: it gives the outer
            pixel boundaries. In this case, the position of Z[0,0]
            is the center of the pixel, not a corner. If *origin* is
            *None*, then (*x0*, *y0*) is the position of Z[0,0], and
            (*x1*, *y1*) is the position of Z[-1,-1].

            This keyword is not active if *X* and *Y* are specified in
            the call to contour.

          *locator*: [ *None* | ticker.Locator subclass ]
            If *locator* is *None*, the default
            :class:`~matplotlib.ticker.MaxNLocator` is used. The
            locator is used to determine the contour levels if they
            are not given explicitly via the *V* argument.

          *extend*: [ 'neither' | 'both' | 'min' | 'max' ]
            Unless this is 'neither', contour levels are automatically
            added to one or both ends of the range so that all data
            are included. These added ranges are then mapped to the
            special colormap values which default to the ends of the
            colormap range, but can be set via
            :meth:`matplotlib.colors.Colormap.set_under` and
            :meth:`matplotlib.colors.Colormap.set_over` methods.

          *xunits*, *yunits*: [ *None* | registered units ]
            Override axis units by specifying an instance of a
            :class:`matplotlib.units.ConversionInterface`.

          *antialiased*: [ *True* | *False* ]
            enable antialiasing, overriding the defaults.  For
            filled contours, the default is *True*.  For line contours,
            it is taken from rcParams['lines.antialiased'].

        contour-only keyword arguments:

          *linewidths*: [ *None* | number | tuple of numbers ]
            If *linewidths* is *None*, the default width in
            ``lines.linewidth`` in ``matplotlibrc`` is used.

            If a number, all levels will be plotted with this linewidth.

            If a tuple, different levels will be plotted with different
            linewidths in the order specified

          *linestyles*: [ *None* | 'solid' | 'dashed' | 'dashdot' | 'dotted' ]
            If *linestyles* is *None*, the default is 'solid' unless
            the lines are monochrome.  In that case, negative
            contours will take their linestyle from the ``matplotlibrc``
            ``contour.negative_linestyle`` setting.

            *linestyles* can also be an iterable of the above strings
            specifying a set of linestyles to be used. If this
            iterable is shorter than the number of contour levels
            it will be repeated as necessary.

        contourf-only keyword arguments:

          *nchunk*: [ 0 | integer ]
            If 0, no subdivision of the domain. Specify a positive integer to
            divide the domain into subdomains of roughly *nchunk* by *nchunk*
            points. This may never actually be advantageous, so this option may
            be removed. Chunking introduces artifacts at the chunk boundaries
            unless *antialiased* is *False*.

          *hatches*:
            A list of cross hatch patterns to use on the filled areas.
            If None, no hatching will be added to the contour.
            Hatching is supported in the PostScript, PDF, SVG and Agg
            backends only.


        Note: contourf fills intervals that are closed at the top; that
        is, for boundaries *z1* and *z2*, the filled region is::

            z1 < z <= z2

        There is one exception: if the lowest boundary coincides with
        the minimum value of the *z* array, then that minimum value
        will be included in the lowest interval.

        **Examples:**

        .. plot:: mpl_examples/pylab_examples/contour_demo.py

        .. plot:: mpl_examples/pylab_examples/contourf_demo.py
        """<|MERGE_RESOLUTION|>--- conflicted
+++ resolved
@@ -854,11 +854,7 @@
                 col = mcoll.LineCollection(segs,
                                      antialiaseds=aa,
                                      linewidths=width,
-<<<<<<< HEAD
-                                     linestyle=lstyle,
-=======
                                      linestyle=[lstyle],
->>>>>>> b3f676c3
                                      alpha=self.alpha,
                                      transform=self.get_transform(),
                                      zorder=zorder)
