--- conflicted
+++ resolved
@@ -2,7 +2,6 @@
                         unicode_literals)
 
 from matplotlib.externals import six
-import sys
 import io
 import os
 
@@ -16,9 +15,6 @@
 import matplotlib.pyplot as plt
 
 from numpy.testing import assert_array_equal
-
-
-import nose
 
 try:
     from PIL import Image
@@ -460,7 +456,6 @@
     im = NonUniformImage(ax)
     im.set_norm(plt.Normalize())
 
-<<<<<<< HEAD
 @knownfailureif(not HAS_PIL)
 @cleanup
 def test_jpeg_alpha():
@@ -488,8 +483,6 @@
     print("corner pixel: ", image.getpixel((0, 0)))
     assert image.getpixel((0, 0)) == (254, 0, 0)
 
-=======
->>>>>>> 2aa65adb
 
 @cleanup
 def test_minimized_rasterized():
@@ -499,13 +492,6 @@
     # in Postscript, the best way to detect it is to generate SVG
     # and then parse the output to make sure the two colorbar images
     # are the same size.
-<<<<<<< HEAD
-=======
-    if sys.version_info[:2] < (2, 7):
-        raise nose.SkipTest("xml.etree.ElementTree.Element.iter "
-                            "added in py 2.7")
-
->>>>>>> 2aa65adb
     from xml.etree import ElementTree
 
     np.random.seed(0)
