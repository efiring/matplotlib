import functools
import itertools

import pytest

from mpl_toolkits.mplot3d import Axes3D, axes3d, proj3d, art3d
import matplotlib as mpl
from matplotlib.backend_bases import MouseButton
from matplotlib import cm
from matplotlib import colors as mcolors
from matplotlib.testing.decorators import image_comparison, check_figures_equal
from matplotlib.testing.widgets import mock_event
from matplotlib.collections import LineCollection, PolyCollection
from matplotlib.patches import Circle
import matplotlib.pyplot as plt
import numpy as np


mpl3d_image_comparison = functools.partial(
    image_comparison, remove_text=True, style='default')


def test_aspect_equal_error():
    fig = plt.figure()
    ax = fig.add_subplot(projection='3d')
    with pytest.raises(NotImplementedError):
        ax.set_aspect('equal')


@mpl3d_image_comparison(['bar3d.png'])
def test_bar3d():
    fig = plt.figure()
    ax = fig.add_subplot(projection='3d')
    for c, z in zip(['r', 'g', 'b', 'y'], [30, 20, 10, 0]):
        xs = np.arange(20)
        ys = np.arange(20)
        cs = [c] * len(xs)
        cs[0] = 'c'
        ax.bar(xs, ys, zs=z, zdir='y', align='edge', color=cs, alpha=0.8)


def test_bar3d_colors():
    fig = plt.figure()
    ax = fig.add_subplot(projection='3d')
    for c in ['red', 'green', 'blue', 'yellow']:
        xs = np.arange(len(c))
        ys = np.zeros_like(xs)
        zs = np.zeros_like(ys)
        # Color names with same length as xs/ys/zs should not be split into
        # individual letters.
        ax.bar3d(xs, ys, zs, 1, 1, 1, color=c)


@mpl3d_image_comparison(['bar3d_shaded.png'])
def test_bar3d_shaded():
    x = np.arange(4)
    y = np.arange(5)
    x2d, y2d = np.meshgrid(x, y)
    x2d, y2d = x2d.ravel(), y2d.ravel()
    z = x2d + y2d + 1  # Avoid triggering bug with zero-depth boxes.

    views = [(-60, 30), (30, 30), (30, -30), (120, -30)]
    fig = plt.figure(figsize=plt.figaspect(1 / len(views)))
    axs = fig.subplots(
        1, len(views),
        subplot_kw=dict(projection='3d')
    )
    for ax, (azim, elev) in zip(axs, views):
        ax.bar3d(x2d, y2d, x2d * 0, 1, 1, z, shade=True)
        ax.view_init(azim=azim, elev=elev)
    fig.canvas.draw()


@mpl3d_image_comparison(['bar3d_notshaded.png'])
def test_bar3d_notshaded():
    fig = plt.figure()
    ax = fig.add_subplot(projection='3d')
    x = np.arange(4)
    y = np.arange(5)
    x2d, y2d = np.meshgrid(x, y)
    x2d, y2d = x2d.ravel(), y2d.ravel()
    z = x2d + y2d
    ax.bar3d(x2d, y2d, x2d * 0, 1, 1, z, shade=False)
    fig.canvas.draw()


def test_bar3d_lightsource():
    fig = plt.figure()
    ax = fig.add_subplot(1, 1, 1, projection="3d")

    ls = mcolors.LightSource(azdeg=0, altdeg=90)

    length, width = 3, 4
    area = length * width

    x, y = np.meshgrid(np.arange(length), np.arange(width))
    x = x.ravel()
    y = y.ravel()
    dz = x + y

    color = [cm.coolwarm(i/area) for i in range(area)]

    collection = ax.bar3d(x=x, y=y, z=0,
                          dx=1, dy=1, dz=dz,
                          color=color, shade=True, lightsource=ls)

    # Testing that the custom 90° lightsource produces different shading on
    # the top facecolors compared to the default, and that those colors are
    # precisely the colors from the colormap, due to the illumination parallel
    # to the z-axis.
    np.testing.assert_array_equal(color, collection._facecolors3d[1::6])


@mpl3d_image_comparison(['contour3d.png'])
def test_contour3d():
    fig = plt.figure()
    ax = fig.add_subplot(projection='3d')
    X, Y, Z = axes3d.get_test_data(0.05)
    ax.contour(X, Y, Z, zdir='z', offset=-100, cmap=cm.coolwarm)
    ax.contour(X, Y, Z, zdir='x', offset=-40, cmap=cm.coolwarm)
    ax.contour(X, Y, Z, zdir='y', offset=40, cmap=cm.coolwarm)
    ax.set_xlim(-40, 40)
    ax.set_ylim(-40, 40)
    ax.set_zlim(-100, 100)


@mpl3d_image_comparison(['contourf3d.png'])
def test_contourf3d():
    fig = plt.figure()
    ax = fig.add_subplot(projection='3d')
    X, Y, Z = axes3d.get_test_data(0.05)
    ax.contourf(X, Y, Z, zdir='z', offset=-100, cmap=cm.coolwarm)
    ax.contourf(X, Y, Z, zdir='x', offset=-40, cmap=cm.coolwarm)
    ax.contourf(X, Y, Z, zdir='y', offset=40, cmap=cm.coolwarm)
    ax.set_xlim(-40, 40)
    ax.set_ylim(-40, 40)
    ax.set_zlim(-100, 100)


@mpl3d_image_comparison(['contourf3d_fill.png'])
def test_contourf3d_fill():
    fig = plt.figure()
    ax = fig.add_subplot(projection='3d')
    X, Y = np.meshgrid(np.arange(-2, 2, 0.25), np.arange(-2, 2, 0.25))
    Z = X.clip(0, 0)
    # This produces holes in the z=0 surface that causes rendering errors if
    # the Poly3DCollection is not aware of path code information (issue #4784)
    Z[::5, ::5] = 0.1
    ax.contourf(X, Y, Z, offset=0, levels=[-0.1, 0], cmap=cm.coolwarm)
    ax.set_xlim(-2, 2)
    ax.set_ylim(-2, 2)
    ax.set_zlim(-1, 1)


@mpl3d_image_comparison(['tricontour.png'])
def test_tricontour():
    fig = plt.figure()

    np.random.seed(19680801)
    x = np.random.rand(1000) - 0.5
    y = np.random.rand(1000) - 0.5
    z = -(x**2 + y**2)

    ax = fig.add_subplot(1, 2, 1, projection='3d')
    ax.tricontour(x, y, z)
    ax = fig.add_subplot(1, 2, 2, projection='3d')
    ax.tricontourf(x, y, z)


@mpl3d_image_comparison(['lines3d.png'])
def test_lines3d():
    fig = plt.figure()
    ax = fig.add_subplot(projection='3d')
    theta = np.linspace(-4 * np.pi, 4 * np.pi, 100)
    z = np.linspace(-2, 2, 100)
    r = z ** 2 + 1
    x = r * np.sin(theta)
    y = r * np.cos(theta)
    ax.plot(x, y, z)


@check_figures_equal(extensions=["png"])
def test_plot_scalar(fig_test, fig_ref):
    ax1 = fig_test.add_subplot(projection='3d')
    ax1.plot([1], [1], "o")
    ax2 = fig_ref.add_subplot(projection='3d')
    ax2.plot(1, 1, "o")


@mpl3d_image_comparison(['mixedsubplot.png'])
def test_mixedsubplots():
    def f(t):
        return np.cos(2*np.pi*t) * np.exp(-t)

    t1 = np.arange(0.0, 5.0, 0.1)
    t2 = np.arange(0.0, 5.0, 0.02)

    fig = plt.figure(figsize=plt.figaspect(2.))
    ax = fig.add_subplot(2, 1, 1)
    ax.plot(t1, f(t1), 'bo', t2, f(t2), 'k--', markerfacecolor='green')
    ax.grid(True)

    ax = fig.add_subplot(2, 1, 2, projection='3d')
    X, Y = np.meshgrid(np.arange(-5, 5, 0.25), np.arange(-5, 5, 0.25))
    R = np.hypot(X, Y)
    Z = np.sin(R)

    ax.plot_surface(X, Y, Z, rcount=40, ccount=40,
                    linewidth=0, antialiased=False)

    ax.set_zlim3d(-1, 1)


@check_figures_equal(extensions=['png'])
def test_tight_layout_text(fig_test, fig_ref):
    # text is currently ignored in tight layout. So the order of text() and
    # tight_layout() calls should not influence the result.
    ax1 = fig_test.add_subplot(projection='3d')
    ax1.text(.5, .5, .5, s='some string')
    fig_test.tight_layout()

    ax2 = fig_ref.add_subplot(projection='3d')
    fig_ref.tight_layout()
    ax2.text(.5, .5, .5, s='some string')


@mpl3d_image_comparison(['scatter3d.png'])
def test_scatter3d():
    fig = plt.figure()
    ax = fig.add_subplot(projection='3d')
    ax.scatter(np.arange(10), np.arange(10), np.arange(10),
               c='r', marker='o')
    x = y = z = np.arange(10, 20)
    ax.scatter(x, y, z, c='b', marker='^')
    z[-1] = 0  # Check that scatter() copies the data.


@mpl3d_image_comparison(['scatter3d_color.png'])
def test_scatter3d_color():
    fig = plt.figure()
    ax = fig.add_subplot(projection='3d')

    # Check that 'none' color works; these two should overlay to produce the
    # same as setting just `color`.
    ax.scatter(np.arange(10), np.arange(10), np.arange(10),
               facecolor='r', edgecolor='none', marker='o')
    ax.scatter(np.arange(10), np.arange(10), np.arange(10),
               facecolor='none', edgecolor='r', marker='o')

    ax.scatter(np.arange(10, 20), np.arange(10, 20), np.arange(10, 20),
               color='b', marker='s')


@check_figures_equal(extensions=['png'])
def test_scatter3d_modification(fig_ref, fig_test):
    # Changing Path3DCollection properties post-creation should work correctly.
    ax_test = fig_test.add_subplot(projection='3d')
    c = ax_test.scatter(np.arange(10), np.arange(10), np.arange(10),
                        marker='o')
    c.set_facecolor('C1')
    c.set_edgecolor('C2')
    c.set_alpha([0.3, 0.7] * 5)
    assert c.get_depthshade()
    c.set_depthshade(False)
    assert not c.get_depthshade()
    c.set_sizes(np.full(10, 75))
    c.set_linewidths(3)

    ax_ref = fig_ref.add_subplot(projection='3d')
    ax_ref.scatter(np.arange(10), np.arange(10), np.arange(10), marker='o',
                   facecolor='C1', edgecolor='C2', alpha=[0.3, 0.7] * 5,
                   depthshade=False, s=75, linewidths=3)


@pytest.mark.parametrize('depthshade', [True, False])
@check_figures_equal(extensions=['png'])
def test_scatter3d_sorting(fig_ref, fig_test, depthshade):
    """Test that marker properties are correctly sorted."""

    y, x = np.mgrid[:10, :10]
    z = np.arange(x.size).reshape(x.shape)

    sizes = np.full(z.shape, 25)
    sizes[0::2, 0::2] = 100
    sizes[1::2, 1::2] = 100

    facecolors = np.full(z.shape, 'C0')
    facecolors[:5, :5] = 'C1'
    facecolors[6:, :4] = 'C2'
    facecolors[6:, 6:] = 'C3'

    edgecolors = np.full(z.shape, 'C4')
    edgecolors[1:5, 1:5] = 'C5'
    edgecolors[5:9, 1:5] = 'C6'
    edgecolors[5:9, 5:9] = 'C7'

    linewidths = np.full(z.shape, 2)
    linewidths[0::2, 0::2] = 5
    linewidths[1::2, 1::2] = 5

    x, y, z, sizes, facecolors, edgecolors, linewidths = [
        a.flatten()
        for a in [x, y, z, sizes, facecolors, edgecolors, linewidths]
    ]

    ax_ref = fig_ref.add_subplot(projection='3d')
    sets = (np.unique(a) for a in [sizes, facecolors, edgecolors, linewidths])
    for s, fc, ec, lw in itertools.product(*sets):
        subset = (
            (sizes != s) |
            (facecolors != fc) |
            (edgecolors != ec) |
            (linewidths != lw)
        )
        subset = np.ma.masked_array(z, subset, dtype=float)

        # When depth shading is disabled, the colors are passed through as
        # single-item lists; this triggers single path optimization. The
        # following reshaping is a hack to disable that, since the optimization
        # would not occur for the full scatter which has multiple colors.
        fc = np.repeat(fc, sum(~subset.mask))

        ax_ref.scatter(x, y, subset, s=s, fc=fc, ec=ec, lw=lw, alpha=1,
                       depthshade=depthshade)

    ax_test = fig_test.add_subplot(projection='3d')
    ax_test.scatter(x, y, z, s=sizes, fc=facecolors, ec=edgecolors,
                    lw=linewidths, alpha=1, depthshade=depthshade)


@pytest.mark.parametrize('azim', [-50, 130])  # yellow first, blue first
@check_figures_equal(extensions=['png'])
def test_marker_draw_order_data_reversed(fig_test, fig_ref, azim):
    """
    Test that the draw order does not depend on the data point order.

    For the given viewing angle at azim=-50, the yellow marker should be in
    front. For azim=130, the blue marker should be in front.
    """
    x = [-1, 1]
    y = [1, -1]
    z = [0, 0]
    color = ['b', 'y']
    ax = fig_test.add_subplot(projection='3d')
    ax.scatter(x, y, z, s=3500, c=color)
    ax.view_init(elev=0, azim=azim)
    ax = fig_ref.add_subplot(projection='3d')
    ax.scatter(x[::-1], y[::-1], z[::-1], s=3500, c=color[::-1])
    ax.view_init(elev=0, azim=azim)


@check_figures_equal(extensions=['png'])
def test_marker_draw_order_view_rotated(fig_test, fig_ref):
    """
    Test that the draw order changes with the direction.

    If we rotate *azim* by 180 degrees and exchange the colors, the plot
    plot should look the same again.
    """
    azim = 130
    x = [-1, 1]
    y = [1, -1]
    z = [0, 0]
    color = ['b', 'y']
    ax = fig_test.add_subplot(projection='3d')
    # axis are not exactly invariant under 180 degree rotation -> deactivate
    ax.set_axis_off()
    ax.scatter(x, y, z, s=3500, c=color)
    ax.view_init(elev=0, azim=azim)
    ax = fig_ref.add_subplot(projection='3d')
    ax.set_axis_off()
    ax.scatter(x, y, z, s=3500, c=color[::-1])  # color reversed
    ax.view_init(elev=0, azim=azim - 180)  # view rotated by 180 degrees


@mpl3d_image_comparison(['plot_3d_from_2d.png'], tol=0.01)
def test_plot_3d_from_2d():
    fig = plt.figure()
    ax = fig.add_subplot(projection='3d')
    xs = np.arange(0, 5)
    ys = np.arange(5, 10)
    ax.plot(xs, ys, zs=0, zdir='x')
    ax.plot(xs, ys, zs=0, zdir='y')


@mpl3d_image_comparison(['surface3d.png'])
def test_surface3d():
    # Remove this line when this test image is regenerated.
    plt.rcParams['pcolormesh.snap'] = False

    fig = plt.figure()
    ax = fig.add_subplot(projection='3d')
    X = np.arange(-5, 5, 0.25)
    Y = np.arange(-5, 5, 0.25)
    X, Y = np.meshgrid(X, Y)
    R = np.hypot(X, Y)
    Z = np.sin(R)
    surf = ax.plot_surface(X, Y, Z, rcount=40, ccount=40, cmap=cm.coolwarm,
                           lw=0, antialiased=False)
    ax.set_zlim(-1.01, 1.01)
    fig.colorbar(surf, shrink=0.5, aspect=5)


@mpl3d_image_comparison(['surface3d_shaded.png'])
def test_surface3d_shaded():
    fig = plt.figure()
    ax = fig.add_subplot(projection='3d')
    X = np.arange(-5, 5, 0.25)
    Y = np.arange(-5, 5, 0.25)
    X, Y = np.meshgrid(X, Y)
    R = np.sqrt(X ** 2 + Y ** 2)
    Z = np.sin(R)
    ax.plot_surface(X, Y, Z, rstride=5, cstride=5,
                    color=[0.25, 1, 0.25], lw=1, antialiased=False)
    ax.set_zlim(-1.01, 1.01)


@mpl3d_image_comparison(['text3d.png'], remove_text=False)
def test_text3d():
    fig = plt.figure()
    ax = fig.add_subplot(projection='3d')

    zdirs = (None, 'x', 'y', 'z', (1, 1, 0), (1, 1, 1))
    xs = (2, 6, 4, 9, 7, 2)
    ys = (6, 4, 8, 7, 2, 2)
    zs = (4, 2, 5, 6, 1, 7)

    for zdir, x, y, z in zip(zdirs, xs, ys, zs):
        label = '(%d, %d, %d), dir=%s' % (x, y, z, zdir)
        ax.text(x, y, z, label, zdir)

    ax.text(1, 1, 1, "red", color='red')
    ax.text2D(0.05, 0.95, "2D Text", transform=ax.transAxes)
    ax.set_xlim3d(0, 10)
    ax.set_ylim3d(0, 10)
    ax.set_zlim3d(0, 10)
    ax.set_xlabel('X axis')
    ax.set_ylabel('Y axis')
    ax.set_zlabel('Z axis')


@check_figures_equal(extensions=['png'])
def test_text3d_modification(fig_ref, fig_test):
    # Modifying the Text position after the fact should work the same as
    # setting it directly.
    zdirs = (None, 'x', 'y', 'z', (1, 1, 0), (1, 1, 1))
    xs = (2, 6, 4, 9, 7, 2)
    ys = (6, 4, 8, 7, 2, 2)
    zs = (4, 2, 5, 6, 1, 7)

    ax_test = fig_test.add_subplot(projection='3d')
    ax_test.set_xlim3d(0, 10)
    ax_test.set_ylim3d(0, 10)
    ax_test.set_zlim3d(0, 10)
    for zdir, x, y, z in zip(zdirs, xs, ys, zs):
        t = ax_test.text(0, 0, 0, f'({x}, {y}, {z}), dir={zdir}')
        t.set_position_3d((x, y, z), zdir=zdir)

    ax_ref = fig_ref.add_subplot(projection='3d')
    ax_ref.set_xlim3d(0, 10)
    ax_ref.set_ylim3d(0, 10)
    ax_ref.set_zlim3d(0, 10)
    for zdir, x, y, z in zip(zdirs, xs, ys, zs):
        ax_ref.text(x, y, z, f'({x}, {y}, {z}), dir={zdir}', zdir=zdir)


@mpl3d_image_comparison(['trisurf3d.png'], tol=0.03)
def test_trisurf3d():
    n_angles = 36
    n_radii = 8
    radii = np.linspace(0.125, 1.0, n_radii)
    angles = np.linspace(0, 2*np.pi, n_angles, endpoint=False)
    angles = np.repeat(angles[..., np.newaxis], n_radii, axis=1)
    angles[:, 1::2] += np.pi/n_angles

    x = np.append(0, (radii*np.cos(angles)).flatten())
    y = np.append(0, (radii*np.sin(angles)).flatten())
    z = np.sin(-x*y)

    fig = plt.figure()
    ax = fig.add_subplot(projection='3d')
    ax.plot_trisurf(x, y, z, cmap=cm.jet, linewidth=0.2)


@mpl3d_image_comparison(['trisurf3d_shaded.png'], tol=0.03)
def test_trisurf3d_shaded():
    n_angles = 36
    n_radii = 8
    radii = np.linspace(0.125, 1.0, n_radii)
    angles = np.linspace(0, 2*np.pi, n_angles, endpoint=False)
    angles = np.repeat(angles[..., np.newaxis], n_radii, axis=1)
    angles[:, 1::2] += np.pi/n_angles

    x = np.append(0, (radii*np.cos(angles)).flatten())
    y = np.append(0, (radii*np.sin(angles)).flatten())
    z = np.sin(-x*y)

    fig = plt.figure()
    ax = fig.add_subplot(projection='3d')
    ax.plot_trisurf(x, y, z, color=[1, 0.5, 0], linewidth=0.2)


@mpl3d_image_comparison(['wireframe3d.png'])
def test_wireframe3d():
    fig = plt.figure()
    ax = fig.add_subplot(projection='3d')
    X, Y, Z = axes3d.get_test_data(0.05)
    ax.plot_wireframe(X, Y, Z, rcount=13, ccount=13)


@mpl3d_image_comparison(['wireframe3dzerocstride.png'])
def test_wireframe3dzerocstride():
    fig = plt.figure()
    ax = fig.add_subplot(projection='3d')
    X, Y, Z = axes3d.get_test_data(0.05)
    ax.plot_wireframe(X, Y, Z, rcount=13, ccount=0)


@mpl3d_image_comparison(['wireframe3dzerorstride.png'])
def test_wireframe3dzerorstride():
    fig = plt.figure()
    ax = fig.add_subplot(projection='3d')
    X, Y, Z = axes3d.get_test_data(0.05)
    ax.plot_wireframe(X, Y, Z, rstride=0, cstride=10)


def test_wireframe3dzerostrideraises():
    fig = plt.figure()
    ax = fig.add_subplot(projection='3d')
    X, Y, Z = axes3d.get_test_data(0.05)
    with pytest.raises(ValueError):
        ax.plot_wireframe(X, Y, Z, rstride=0, cstride=0)


def test_mixedsamplesraises():
    fig = plt.figure()
    ax = fig.add_subplot(projection='3d')
    X, Y, Z = axes3d.get_test_data(0.05)
    with pytest.raises(ValueError):
        ax.plot_wireframe(X, Y, Z, rstride=10, ccount=50)
    with pytest.raises(ValueError):
        ax.plot_surface(X, Y, Z, cstride=50, rcount=10)


@mpl3d_image_comparison(
    ['quiver3d.png', 'quiver3d_pivot_middle.png', 'quiver3d_pivot_tail.png'])
def test_quiver3d():
    x, y, z = np.ogrid[-1:0.8:10j, -1:0.8:10j, -1:0.6:3j]
    u = np.sin(np.pi * x) * np.cos(np.pi * y) * np.cos(np.pi * z)
    v = -np.cos(np.pi * x) * np.sin(np.pi * y) * np.cos(np.pi * z)
    w = (2/3)**0.5 * np.cos(np.pi * x) * np.cos(np.pi * y) * np.sin(np.pi * z)
    for pivot in ['tip', 'middle', 'tail']:
        ax = plt.figure().add_subplot(projection='3d')
        ax.quiver(x, y, z, u, v, w, length=0.1, pivot=pivot, normalize=True)


@check_figures_equal(extensions=["png"])
def test_quiver3d_empty(fig_test, fig_ref):
    fig_ref.add_subplot(projection='3d')
    x = y = z = u = v = w = []
    ax = fig_test.add_subplot(projection='3d')
    ax.quiver(x, y, z, u, v, w, length=0.1, pivot='tip', normalize=True)


@mpl3d_image_comparison(['quiver3d_masked.png'])
def test_quiver3d_masked():
    fig = plt.figure()
    ax = fig.add_subplot(projection='3d')

    # Using mgrid here instead of ogrid because masked_where doesn't
    # seem to like broadcasting very much...
    x, y, z = np.mgrid[-1:0.8:10j, -1:0.8:10j, -1:0.6:3j]

    u = np.sin(np.pi * x) * np.cos(np.pi * y) * np.cos(np.pi * z)
    v = -np.cos(np.pi * x) * np.sin(np.pi * y) * np.cos(np.pi * z)
    w = (2/3)**0.5 * np.cos(np.pi * x) * np.cos(np.pi * y) * np.sin(np.pi * z)
    u = np.ma.masked_where((-0.4 < x) & (x < 0.1), u, copy=False)
    v = np.ma.masked_where((0.1 < y) & (y < 0.7), v, copy=False)

    ax.quiver(x, y, z, u, v, w, length=0.1, pivot='tip', normalize=True)


@check_figures_equal(extensions=['png'])
def test_patch_collection_modification(fig_test, fig_ref):
    # Test that modifying Patch3DCollection properties after creation works.
    patch = Circle((0, 0), 0.05)
    c = art3d.Patch3DCollection([patch], linewidths=3)

    ax_test = fig_test.add_subplot(projection='3d')
    ax_test.add_collection3d(c)
    c.set_edgecolor('C2')
    c.set_facecolor('C3')
    c.set_alpha(0.7)
    assert c.get_depthshade()
    c.set_depthshade(False)
    assert not c.get_depthshade()

    patch = Circle((0, 0), 0.05)
    c = art3d.Patch3DCollection([patch], linewidths=3,
                                edgecolor='C2', facecolor='C3', alpha=0.7,
                                depthshade=False)

    ax_ref = fig_ref.add_subplot(projection='3d')
    ax_ref.add_collection3d(c)


@mpl3d_image_comparison(['poly3dcollection_closed.png'])
def test_poly3dcollection_closed():
    fig = plt.figure()
    ax = fig.add_subplot(projection='3d')

    poly1 = np.array([[0, 0, 1], [0, 1, 1], [0, 0, 0]], float)
    poly2 = np.array([[0, 1, 1], [1, 1, 1], [1, 1, 0]], float)
    c1 = art3d.Poly3DCollection([poly1], linewidths=3, edgecolor='k',
                                facecolor=(0.5, 0.5, 1, 0.5), closed=True)
    c2 = art3d.Poly3DCollection([poly2], linewidths=3, edgecolor='k',
                                facecolor=(1, 0.5, 0.5, 0.5), closed=False)
    ax.add_collection3d(c1)
    ax.add_collection3d(c2)


def test_poly_collection_2d_to_3d_empty():
    poly = PolyCollection([])
    art3d.poly_collection_2d_to_3d(poly)
    assert isinstance(poly, art3d.Poly3DCollection)
    assert poly.get_paths() == []


@mpl3d_image_comparison(['poly3dcollection_alpha.png'])
def test_poly3dcollection_alpha():
    fig = plt.figure()
    ax = fig.add_subplot(projection='3d')

    poly1 = np.array([[0, 0, 1], [0, 1, 1], [0, 0, 0]], float)
    poly2 = np.array([[0, 1, 1], [1, 1, 1], [1, 1, 0]], float)
    c1 = art3d.Poly3DCollection([poly1], linewidths=3, edgecolor='k',
                                facecolor=(0.5, 0.5, 1), closed=True)
    c1.set_alpha(0.5)
    c2 = art3d.Poly3DCollection([poly2], linewidths=3, closed=False)
    # Post-creation modification should work.
    c2.set_facecolor((1, 0.5, 0.5))
    c2.set_edgecolor('k')
    c2.set_alpha(0.5)
    ax.add_collection3d(c1)
    ax.add_collection3d(c2)


@mpl3d_image_comparison(['add_collection3d_zs_array.png'])
def test_add_collection3d_zs_array():
    theta = np.linspace(-4 * np.pi, 4 * np.pi, 100)
    z = np.linspace(-2, 2, 100)
    r = z**2 + 1
    x = r * np.sin(theta)
    y = r * np.cos(theta)

    points = np.column_stack([x, y, z]).reshape(-1, 1, 3)
    segments = np.concatenate([points[:-1], points[1:]], axis=1)

    fig = plt.figure()
    ax = fig.add_subplot(projection='3d')

    norm = plt.Normalize(0, 2*np.pi)
    # 2D LineCollection from x & y values
    lc = LineCollection(segments[:, :, :2], cmap='twilight', norm=norm)
    lc.set_array(np.mod(theta, 2*np.pi))
    # Add 2D collection at z values to ax
    line = ax.add_collection3d(lc, zs=segments[:, :, 2])

    assert line is not None

    ax.set_xlim(-5, 5)
    ax.set_ylim(-4, 6)
    ax.set_zlim(-2, 2)


@mpl3d_image_comparison(['add_collection3d_zs_scalar.png'])
def test_add_collection3d_zs_scalar():
    theta = np.linspace(0, 2 * np.pi, 100)
    z = 1
    r = z**2 + 1
    x = r * np.sin(theta)
    y = r * np.cos(theta)

    points = np.column_stack([x, y]).reshape(-1, 1, 2)
    segments = np.concatenate([points[:-1], points[1:]], axis=1)

    fig = plt.figure()
    ax = fig.add_subplot(projection='3d')

    norm = plt.Normalize(0, 2*np.pi)
    lc = LineCollection(segments, cmap='twilight', norm=norm)
    lc.set_array(theta)
    line = ax.add_collection3d(lc, zs=z)

    assert line is not None

    ax.set_xlim(-5, 5)
    ax.set_ylim(-4, 6)
    ax.set_zlim(0, 2)


@mpl3d_image_comparison(['axes3d_labelpad.png'], remove_text=False)
def test_axes3d_labelpad():
    fig = plt.figure()
    ax = fig.add_axes(Axes3D(fig))
    # labelpad respects rcParams
    assert ax.xaxis.labelpad == mpl.rcParams['axes.labelpad']
    # labelpad can be set in set_label
    ax.set_xlabel('X LABEL', labelpad=10)
    assert ax.xaxis.labelpad == 10
    ax.set_ylabel('Y LABEL')
    ax.set_zlabel('Z LABEL')
    # or manually
    ax.yaxis.labelpad = 20
    ax.zaxis.labelpad = -40

    # Tick labels also respect tick.pad (also from rcParams)
    for i, tick in enumerate(ax.yaxis.get_major_ticks()):
        tick.set_pad(tick.get_pad() - i * 5)


@mpl3d_image_comparison(['axes3d_cla.png'], remove_text=False)
def test_axes3d_cla():
    # fixed in pull request 4553
    fig = plt.figure()
    ax = fig.add_subplot(1, 1, 1, projection='3d')
    ax.set_axis_off()
    ax.cla()  # make sure the axis displayed is 3D (not 2D)


@mpl3d_image_comparison(['axes3d_rotated.png'], remove_text=False)
def test_axes3d_rotated():
    fig = plt.figure()
    ax = fig.add_subplot(1, 1, 1, projection='3d')
    ax.view_init(90, 45)  # look down, rotated. Should be square


def test_plotsurface_1d_raises():
    x = np.linspace(0.5, 10, num=100)
    y = np.linspace(0.5, 10, num=100)
    X, Y = np.meshgrid(x, y)
    z = np.random.randn(100)

    fig = plt.figure(figsize=(14, 6))
    ax = fig.add_subplot(1, 2, 1, projection='3d')
    with pytest.raises(ValueError):
        ax.plot_surface(X, Y, z)


def _test_proj_make_M():
    # eye point
    E = np.array([1000, -1000, 2000])
    R = np.array([100, 100, 100])
    V = np.array([0, 0, 1])
    viewM = proj3d.view_transformation(E, R, V)
    perspM = proj3d.persp_transformation(100, -100)
    M = np.dot(perspM, viewM)
    return M


def test_proj_transform():
    M = _test_proj_make_M()

    xs = np.array([0, 1, 1, 0, 0, 0, 1, 1, 0, 0]) * 300.0
    ys = np.array([0, 0, 1, 1, 0, 0, 0, 1, 1, 0]) * 300.0
    zs = np.array([0, 0, 0, 0, 0, 1, 1, 1, 1, 1]) * 300.0

    txs, tys, tzs = proj3d.proj_transform(xs, ys, zs, M)
    ixs, iys, izs = proj3d.inv_transform(txs, tys, tzs, M)

    np.testing.assert_almost_equal(ixs, xs)
    np.testing.assert_almost_equal(iys, ys)
    np.testing.assert_almost_equal(izs, zs)


def _test_proj_draw_axes(M, s=1, *args, **kwargs):
    xs = [0, s, 0, 0]
    ys = [0, 0, s, 0]
    zs = [0, 0, 0, s]
    txs, tys, tzs = proj3d.proj_transform(xs, ys, zs, M)
    o, ax, ay, az = zip(txs, tys)
    lines = [(o, ax), (o, ay), (o, az)]

    fig, ax = plt.subplots(*args, **kwargs)
    linec = LineCollection(lines)
    ax.add_collection(linec)
    for x, y, t in zip(txs, tys, ['o', 'x', 'y', 'z']):
        ax.text(x, y, t)

    return fig, ax


@mpl3d_image_comparison(['proj3d_axes_cube.png'])
def test_proj_axes_cube():
    M = _test_proj_make_M()

    ts = '0 1 2 3 0 4 5 6 7 4'.split()
    xs = np.array([0, 1, 1, 0, 0, 0, 1, 1, 0, 0]) * 300.0
    ys = np.array([0, 0, 1, 1, 0, 0, 0, 1, 1, 0]) * 300.0
    zs = np.array([0, 0, 0, 0, 0, 1, 1, 1, 1, 1]) * 300.0

    txs, tys, tzs = proj3d.proj_transform(xs, ys, zs, M)

    fig, ax = _test_proj_draw_axes(M, s=400)

    ax.scatter(txs, tys, c=tzs)
    ax.plot(txs, tys, c='r')
    for x, y, t in zip(txs, tys, ts):
        ax.text(x, y, t)

    ax.set_xlim(-0.2, 0.2)
    ax.set_ylim(-0.2, 0.2)


@mpl3d_image_comparison(['proj3d_axes_cube_ortho.png'])
def test_proj_axes_cube_ortho():
    E = np.array([200, 100, 100])
    R = np.array([0, 0, 0])
    V = np.array([0, 0, 1])
    viewM = proj3d.view_transformation(E, R, V)
    orthoM = proj3d.ortho_transformation(-1, 1)
    M = np.dot(orthoM, viewM)

    ts = '0 1 2 3 0 4 5 6 7 4'.split()
    xs = np.array([0, 1, 1, 0, 0, 0, 1, 1, 0, 0]) * 100
    ys = np.array([0, 0, 1, 1, 0, 0, 0, 1, 1, 0]) * 100
    zs = np.array([0, 0, 0, 0, 0, 1, 1, 1, 1, 1]) * 100

    txs, tys, tzs = proj3d.proj_transform(xs, ys, zs, M)

    fig, ax = _test_proj_draw_axes(M, s=150)

    ax.scatter(txs, tys, s=300-tzs)
    ax.plot(txs, tys, c='r')
    for x, y, t in zip(txs, tys, ts):
        ax.text(x, y, t)

    ax.set_xlim(-200, 200)
    ax.set_ylim(-200, 200)


def test_rot():
    V = [1, 0, 0, 1]
    rotated_V = proj3d.rot_x(V, np.pi / 6)
    np.testing.assert_allclose(rotated_V, [1, 0, 0, 1])

    V = [0, 1, 0, 1]
    rotated_V = proj3d.rot_x(V, np.pi / 6)
    np.testing.assert_allclose(rotated_V, [0, np.sqrt(3) / 2, 0.5, 1])


def test_world():
    xmin, xmax = 100, 120
    ymin, ymax = -100, 100
    zmin, zmax = 0.1, 0.2
    M = proj3d.world_transformation(xmin, xmax, ymin, ymax, zmin, zmax)
    np.testing.assert_allclose(M,
                               [[5e-2, 0, 0, -5],
                                [0, 5e-3, 0, 5e-1],
                                [0, 0, 1e1, -1],
                                [0, 0, 0, 1]])


@mpl3d_image_comparison(['proj3d_lines_dists.png'])
def test_lines_dists():
    fig, ax = plt.subplots(figsize=(4, 6), subplot_kw=dict(aspect='equal'))

    xs = (0, 30)
    ys = (20, 150)
    ax.plot(xs, ys)
    p0, p1 = zip(xs, ys)

    xs = (0, 0, 20, 30)
    ys = (100, 150, 30, 200)
    ax.scatter(xs, ys)

    dist = proj3d._line2d_seg_dist(p0, p1, (xs[0], ys[0]))
    dist = proj3d._line2d_seg_dist(p0, p1, np.array((xs, ys)))
    for x, y, d in zip(xs, ys, dist):
        c = Circle((x, y), d, fill=0)
        ax.add_patch(c)

    ax.set_xlim(-50, 150)
    ax.set_ylim(0, 300)


def test_autoscale():
    fig, ax = plt.subplots(subplot_kw={"projection": "3d"})
    ax.margins(x=0, y=.1, z=.2)
    ax.plot([0, 1], [0, 1], [0, 1])
    assert ax.get_w_lims() == (0, 1, -.1, 1.1, -.2, 1.2)
    ax.autoscale(False)
    ax.set_autoscalez_on(True)
    ax.plot([0, 2], [0, 2], [0, 2])
    assert ax.get_w_lims() == (0, 1, -.1, 1.1, -.4, 2.4)


@mpl3d_image_comparison(['axes3d_ortho.png'], remove_text=False)
def test_axes3d_ortho():
    fig = plt.figure()
    ax = fig.add_subplot(projection='3d')
    ax.set_proj_type('ortho')


@pytest.mark.parametrize('value', [np.inf, np.nan])
@pytest.mark.parametrize(('setter', 'side'), [
    ('set_xlim3d', 'left'),
    ('set_xlim3d', 'right'),
    ('set_ylim3d', 'bottom'),
    ('set_ylim3d', 'top'),
    ('set_zlim3d', 'bottom'),
    ('set_zlim3d', 'top'),
])
def test_invalid_axes_limits(setter, side, value):
    limit = {side: value}
    fig = plt.figure()
    obj = fig.add_subplot(projection='3d')
    with pytest.raises(ValueError):
        getattr(obj, setter)(**limit)


class TestVoxels:
    @mpl3d_image_comparison(['voxels-simple.png'])
    def test_simple(self):
        fig, ax = plt.subplots(subplot_kw={"projection": "3d"})

        x, y, z = np.indices((5, 4, 3))
        voxels = (x == y) | (y == z)
        ax.voxels(voxels)

    @mpl3d_image_comparison(['voxels-edge-style.png'])
    def test_edge_style(self):
        fig, ax = plt.subplots(subplot_kw={"projection": "3d"})

        x, y, z = np.indices((5, 5, 4))
        voxels = ((x - 2)**2 + (y - 2)**2 + (z-1.5)**2) < 2.2**2
        v = ax.voxels(voxels, linewidths=3, edgecolor='C1')

        # change the edge color of one voxel
        v[max(v.keys())].set_edgecolor('C2')

    @mpl3d_image_comparison(['voxels-named-colors.png'])
    def test_named_colors(self):
        """Test with colors set to a 3d object array of strings."""
        fig, ax = plt.subplots(subplot_kw={"projection": "3d"})

        x, y, z = np.indices((10, 10, 10))
        voxels = (x == y) | (y == z)
        voxels = voxels & ~(x * y * z < 1)
        colors = np.full((10, 10, 10), 'C0', dtype=np.object_)
        colors[(x < 5) & (y < 5)] = '0.25'
        colors[(x + z) < 10] = 'cyan'
        ax.voxels(voxels, facecolors=colors)

    @mpl3d_image_comparison(['voxels-rgb-data.png'])
    def test_rgb_data(self):
        """Test with colors set to a 4d float array of rgb data."""
        fig, ax = plt.subplots(subplot_kw={"projection": "3d"})

        x, y, z = np.indices((10, 10, 10))
        voxels = (x == y) | (y == z)
        colors = np.zeros((10, 10, 10, 3))
        colors[..., 0] = x / 9
        colors[..., 1] = y / 9
        colors[..., 2] = z / 9
        ax.voxels(voxels, facecolors=colors)

    @mpl3d_image_comparison(['voxels-alpha.png'])
    def test_alpha(self):
        fig, ax = plt.subplots(subplot_kw={"projection": "3d"})

        x, y, z = np.indices((10, 10, 10))
        v1 = x == y
        v2 = np.abs(x - y) < 2
        voxels = v1 | v2
        colors = np.zeros((10, 10, 10, 4))
        colors[v2] = [1, 0, 0, 0.5]
        colors[v1] = [0, 1, 0, 0.5]
        v = ax.voxels(voxels, facecolors=colors)

        assert type(v) is dict
        for coord, poly in v.items():
            assert voxels[coord], "faces returned for absent voxel"
            assert isinstance(poly, art3d.Poly3DCollection)

    @mpl3d_image_comparison(['voxels-xyz.png'], tol=0.01, remove_text=False)
    def test_xyz(self):
        fig, ax = plt.subplots(subplot_kw={"projection": "3d"})

        def midpoints(x):
            sl = ()
            for i in range(x.ndim):
                x = (x[sl + np.index_exp[:-1]] +
                     x[sl + np.index_exp[1:]]) / 2.0
                sl += np.index_exp[:]
            return x

        # prepare some coordinates, and attach rgb values to each
        r, g, b = np.indices((17, 17, 17)) / 16.0
        rc = midpoints(r)
        gc = midpoints(g)
        bc = midpoints(b)

        # define a sphere about [0.5, 0.5, 0.5]
        sphere = (rc - 0.5)**2 + (gc - 0.5)**2 + (bc - 0.5)**2 < 0.5**2

        # combine the color components
        colors = np.zeros(sphere.shape + (3,))
        colors[..., 0] = rc
        colors[..., 1] = gc
        colors[..., 2] = bc

        # and plot everything
        ax.voxels(r, g, b, sphere,
                  facecolors=colors,
                  edgecolors=np.clip(2*colors - 0.5, 0, 1),  # brighter
                  linewidth=0.5)

    def test_calling_conventions(self):
        x, y, z = np.indices((3, 4, 5))
        filled = np.ones((2, 3, 4))

        fig, ax = plt.subplots(subplot_kw={"projection": "3d"})

        # all the valid calling conventions
        for kw in (dict(), dict(edgecolor='k')):
            ax.voxels(filled, **kw)
            ax.voxels(filled=filled, **kw)
            ax.voxels(x, y, z, filled, **kw)
            ax.voxels(x, y, z, filled=filled, **kw)

        # duplicate argument
        with pytest.raises(TypeError, match='voxels'):
            ax.voxels(x, y, z, filled, filled=filled)
        # missing arguments
        with pytest.raises(TypeError, match='voxels'):
            ax.voxels(x, y)
        # x, y, z are positional only - this passes them on as attributes of
        # Poly3DCollection
        with pytest.raises(AttributeError):
            ax.voxels(filled=filled, x=x, y=y, z=z)


def test_line3d_set_get_data_3d():
    x, y, z = [0, 1], [2, 3], [4, 5]
    x2, y2, z2 = [6, 7], [8, 9], [10, 11]
    fig = plt.figure()
    ax = fig.add_subplot(projection='3d')
    lines = ax.plot(x, y, z)
    line = lines[0]
    np.testing.assert_array_equal((x, y, z), line.get_data_3d())
    line.set_data_3d(x2, y2, z2)
    np.testing.assert_array_equal((x2, y2, z2), line.get_data_3d())


@check_figures_equal(extensions=["png"])
def test_inverted(fig_test, fig_ref):
    # Plot then invert.
    ax = fig_test.add_subplot(projection="3d")
    ax.plot([1, 1, 10, 10], [1, 10, 10, 10], [1, 1, 1, 10])
    ax.invert_yaxis()
    # Invert then plot.
    ax = fig_ref.add_subplot(projection="3d")
    ax.invert_yaxis()
    ax.plot([1, 1, 10, 10], [1, 10, 10, 10], [1, 1, 1, 10])


def test_inverted_cla():
    # GitHub PR #5450. Setting autoscale should reset
    # axes to be non-inverted.
    fig, ax = plt.subplots(subplot_kw={"projection": "3d"})
    # 1. test that a new axis is not inverted per default
    assert not ax.xaxis_inverted()
    assert not ax.yaxis_inverted()
    assert not ax.zaxis_inverted()
    ax.set_xlim(1, 0)
    ax.set_ylim(1, 0)
    ax.set_zlim(1, 0)
    assert ax.xaxis_inverted()
    assert ax.yaxis_inverted()
    assert ax.zaxis_inverted()
    ax.cla()
    assert not ax.xaxis_inverted()
    assert not ax.yaxis_inverted()
    assert not ax.zaxis_inverted()


def test_ax3d_tickcolour():
    fig = plt.figure()
    ax = Axes3D(fig)

    ax.tick_params(axis='x', colors='red')
    ax.tick_params(axis='y', colors='red')
    ax.tick_params(axis='z', colors='red')
    fig.canvas.draw()

    for tick in ax.xaxis.get_major_ticks():
        assert tick.tick1line._color == 'red'
    for tick in ax.yaxis.get_major_ticks():
        assert tick.tick1line._color == 'red'
    for tick in ax.zaxis.get_major_ticks():
        assert tick.tick1line._color == 'red'


@check_figures_equal(extensions=["png"])
def test_ticklabel_format(fig_test, fig_ref):
    axs = fig_test.subplots(4, 5, subplot_kw={"projection": "3d"})
    for ax in axs.flat:
        ax.set_xlim(1e7, 1e7 + 10)
    for row, name in zip(axs, ["x", "y", "z", "both"]):
        row[0].ticklabel_format(
            axis=name, style="plain")
        row[1].ticklabel_format(
            axis=name, scilimits=(-2, 2))
        row[2].ticklabel_format(
            axis=name, useOffset=not mpl.rcParams["axes.formatter.useoffset"])
        row[3].ticklabel_format(
            axis=name, useLocale=not mpl.rcParams["axes.formatter.use_locale"])
        row[4].ticklabel_format(
            axis=name,
            useMathText=not mpl.rcParams["axes.formatter.use_mathtext"])

    def get_formatters(ax, names):
        return [getattr(ax, name).get_major_formatter() for name in names]

    axs = fig_ref.subplots(4, 5, subplot_kw={"projection": "3d"})
    for ax in axs.flat:
        ax.set_xlim(1e7, 1e7 + 10)
    for row, names in zip(
            axs, [["xaxis"], ["yaxis"], ["zaxis"], ["xaxis", "yaxis", "zaxis"]]
    ):
        for fmt in get_formatters(row[0], names):
            fmt.set_scientific(False)
        for fmt in get_formatters(row[1], names):
            fmt.set_powerlimits((-2, 2))
        for fmt in get_formatters(row[2], names):
            fmt.set_useOffset(not mpl.rcParams["axes.formatter.useoffset"])
        for fmt in get_formatters(row[3], names):
            fmt.set_useLocale(not mpl.rcParams["axes.formatter.use_locale"])
        for fmt in get_formatters(row[4], names):
            fmt.set_useMathText(
                not mpl.rcParams["axes.formatter.use_mathtext"])


@check_figures_equal(extensions=["png"])
def test_quiver3D_smoke(fig_test, fig_ref):
    pivot = "middle"
    # Make the grid
    x, y, z = np.meshgrid(
        np.arange(-0.8, 1, 0.2),
        np.arange(-0.8, 1, 0.2),
        np.arange(-0.8, 1, 0.8)
    )
    u = v = w = np.ones_like(x)

    for fig, length in zip((fig_ref, fig_test), (1, 1.0)):
        ax = fig.add_subplot(projection="3d")
        ax.quiver(x, y, z, u, v, w, length=length, pivot=pivot)


@image_comparison(["minor_ticks.png"], style="mpl20")
def test_minor_ticks():
    ax = plt.figure().add_subplot(projection="3d")
    ax.set_xticks([0.25], minor=True)
    ax.set_xticklabels(["quarter"], minor=True)
    ax.set_yticks([0.33], minor=True)
    ax.set_yticklabels(["third"], minor=True)
    ax.set_zticks([0.50], minor=True)
    ax.set_zticklabels(["half"], minor=True)


@mpl3d_image_comparison(['errorbar3d_errorevery.png'])
def test_errorbar3d_errorevery():
    """Tests errorevery functionality for 3d errorbars."""
    t = np.arange(0, 2*np.pi+.1, 0.01)
    x, y, z = np.sin(t), np.cos(3*t), np.sin(5*t)

    fig = plt.figure()
    ax = fig.add_subplot(projection='3d')

    estep = 15
    i = np.arange(t.size)
    zuplims = (i % estep == 0) & (i // estep % 3 == 0)
    zlolims = (i % estep == 0) & (i // estep % 3 == 2)

    ax.errorbar(x, y, z, 0.2, zuplims=zuplims, zlolims=zlolims,
                errorevery=estep)


@mpl3d_image_comparison(['errorbar3d.png'])
def test_errorbar3d():
    """Tests limits, color styling, and legend for 3d errorbars."""
    fig = plt.figure()
    ax = fig.add_subplot(projection='3d')

    d = [1, 2, 3, 4, 5]
    e = [.5, .5, .5, .5, .5]
    ax.errorbar(x=d, y=d, z=d, xerr=e, yerr=e, zerr=e, capsize=3,
                zuplims=[False, True, False, True, True],
                zlolims=[True, False, False, True, False],
                yuplims=True,
                ecolor='purple', label='Error lines')
    ax.legend()


@image_comparison(["equal_box_aspect.png"], style="mpl20")
def test_equal_box_aspect():
    from itertools import product, combinations

    fig = plt.figure()
    ax = fig.add_subplot(projection="3d")

    # Make data
    u = np.linspace(0, 2 * np.pi, 100)
    v = np.linspace(0, np.pi, 100)
    x = np.outer(np.cos(u), np.sin(v))
    y = np.outer(np.sin(u), np.sin(v))
    z = np.outer(np.ones_like(u), np.cos(v))

    # Plot the surface
    ax.plot_surface(x, y, z)

    # draw cube
    r = [-1, 1]
    for s, e in combinations(np.array(list(product(r, r, r))), 2):
        if np.sum(np.abs(s - e)) == r[1] - r[0]:
            ax.plot3D(*zip(s, e), color="b")

    # Make axes limits
    xyzlim = np.column_stack(
        [ax.get_xlim3d(), ax.get_ylim3d(), ax.get_zlim3d()]
    )
    XYZlim = [min(xyzlim[0]), max(xyzlim[1])]
    ax.set_xlim3d(XYZlim)
    ax.set_ylim3d(XYZlim)
    ax.set_zlim3d(XYZlim)
    ax.axis('off')
    ax.set_box_aspect((1, 1, 1))


def test_colorbar_pos():
    num_plots = 2
    fig, axs = plt.subplots(1, num_plots, figsize=(4, 5),
                            constrained_layout=True,
                            subplot_kw={'projection': '3d'})
    for ax in axs:
        p_tri = ax.plot_trisurf(np.random.randn(5), np.random.randn(5),
                                np.random.randn(5))

    cbar = plt.colorbar(p_tri, ax=axs, orientation='horizontal')

    fig.canvas.draw()
    # check that actually on the bottom
    assert cbar.ax.get_position().extents[1] < 0.2


<<<<<<< HEAD
def test_shared_axes_retick():
    fig = plt.figure()
    ax1 = fig.add_subplot(211, projection="3d")
    ax2 = fig.add_subplot(212, projection="3d", sharez=ax1)
    ax1.plot([0, 1], [0, 1], [0, 2])
    ax2.plot([0, 1], [0, 1], [0, 2])
    ax1.set_zticks([-0.5, 0, 2, 2.5])
    # check that setting ticks on a shared axis is synchronized
    assert ax1.get_zlim() == (-0.5, 2.5)
    assert ax2.get_zlim() == (-0.5, 2.5)
=======
def test_pan():
    """Test mouse panning using the middle mouse button."""

    def convert_lim(dmin, dmax):
        """Convert min/max limits to center and range."""
        center = (dmin + dmax) / 2
        range_ = dmax - dmin
        return center, range_

    ax = plt.figure().add_subplot(projection='3d')
    ax.scatter(0, 0, 0)
    ax.figure.canvas.draw()

    x_center0, x_range0 = convert_lim(*ax.get_xlim3d())
    y_center0, y_range0 = convert_lim(*ax.get_ylim3d())
    z_center0, z_range0 = convert_lim(*ax.get_zlim3d())

    # move mouse diagonally to pan along all axis.
    ax._button_press(
        mock_event(ax, button=MouseButton.MIDDLE, xdata=0, ydata=0))
    ax._on_move(
        mock_event(ax, button=MouseButton.MIDDLE, xdata=1, ydata=1))

    x_center, x_range = convert_lim(*ax.get_xlim3d())
    y_center, y_range = convert_lim(*ax.get_ylim3d())
    z_center, z_range = convert_lim(*ax.get_zlim3d())

    # Ranges have not changed
    assert x_range == pytest.approx(x_range0)
    assert y_range == pytest.approx(y_range0)
    assert z_range == pytest.approx(z_range0)

    # But center positions have
    assert x_center != pytest.approx(x_center0)
    assert y_center != pytest.approx(y_center0)
    assert z_center != pytest.approx(z_center0)
>>>>>>> 327cfcf0
<|MERGE_RESOLUTION|>--- conflicted
+++ resolved
@@ -1254,7 +1254,6 @@
     assert cbar.ax.get_position().extents[1] < 0.2
 
 
-<<<<<<< HEAD
 def test_shared_axes_retick():
     fig = plt.figure()
     ax1 = fig.add_subplot(211, projection="3d")
@@ -1265,7 +1264,8 @@
     # check that setting ticks on a shared axis is synchronized
     assert ax1.get_zlim() == (-0.5, 2.5)
     assert ax2.get_zlim() == (-0.5, 2.5)
-=======
+
+
 def test_pan():
     """Test mouse panning using the middle mouse button."""
 
@@ -1301,5 +1301,4 @@
     # But center positions have
     assert x_center != pytest.approx(x_center0)
     assert y_center != pytest.approx(y_center0)
-    assert z_center != pytest.approx(z_center0)
->>>>>>> 327cfcf0
+    assert z_center != pytest.approx(z_center0)